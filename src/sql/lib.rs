// Copyright 2019 Materialize, Inc. All rights reserved.
//
// This file is part of Materialize. Materialize may not be used or
// distributed without the express permission of Materialize, Inc.

//! SQL-dataflow translation.

#![deny(missing_debug_implementations)]

use std::convert::TryInto;

<<<<<<< HEAD
use dataflow_types::logging::LoggingConfig;
use dataflow_types::{
    Dataflow, KafkaSinkConnector, KafkaSourceConnector, PeekWhen, Sink, SinkConnector, Source,
    SourceConnector, View,
};
use expr::correlated::{
    AggregateExpr, AggregateFunc, BinaryFunc, ColumnRef, RelationExpr, ScalarExpr, UnaryFunc,
    VariadicFunc,
};
use expr::like::build_like_regex_from_string;
use failure::{bail, ensure, format_err};
use interchange::avro;
use ore::collections::CollectionExt;
use ore::iter::{FallibleIteratorExt, IteratorExt};
use ore::option::OptionExt;
use repr::decimal::MAX_DECIMAL_PRECISION;
use repr::{ColumnType, Datum, RelationType, ScalarType};
=======
use failure::{bail, ensure, format_err, ResultExt};
>>>>>>> 581df79b
use sqlparser::ast::visit::{self, Visit};
use sqlparser::ast::{
    BinaryOperator, DataType, Expr, Function, Ident, JoinConstraint, JoinOperator, ObjectName,
    ObjectType, ParsedDate, ParsedTimestamp, Query, Select, SelectItem, SetExpr, SetOperator,
    SetVariableValue, ShowStatementFilter, SourceSchema, Stage, Statement, TableAlias, TableFactor,
    TableWithJoins, UnaryOperator, Value, Values,
};
use sqlparser::dialect::AnsiDialect;
use sqlparser::parser::Parser as SqlParser;
use std::cmp;
use std::collections::{HashMap, HashSet};
use std::fmt;
use std::iter::FromIterator;
use std::net::{SocketAddr, ToSocketAddrs};
<<<<<<< HEAD
=======
use url::Url;
use uuid::Uuid;

use dataflow_types::logging::LoggingConfig;
use dataflow_types::{
    ColumnOrder, Dataflow, KafkaSinkConnector, KafkaSourceConnector, PeekWhen, RowSetFinishing,
    Sink, SinkConnector, Source, SourceConnector, View,
};
use expr::like::build_like_regex_from_string;
use expr::{
    AggregateExpr, AggregateFunc, BinaryFunc, RelationExpr, ScalarExpr, UnaryFunc, VariadicFunc,
};
use interchange::avro;
use ore::collections::CollectionExt;
use ore::iter::{FallibleIteratorExt, IteratorExt};
use ore::option::OptionExt;
use repr::decimal::MAX_DECIMAL_PRECISION;
use repr::{ColumnType, Datum, RelationType, ScalarType};
>>>>>>> 581df79b
use store::{DataflowStore, RemoveMode};
use url::Url;

pub use session::Session;

mod session;
pub mod store;
mod transform;

/// Instructions for executing a SQL query.
#[derive(Debug)]
pub enum Plan {
    CreateSource(Source),
    CreateSources(Vec<Source>),
    CreateSink(Sink),
    CreateView(View),
    DropSources(Vec<String>),
    DropViews(Vec<String>),
    EmptyQuery,
    DidSetVariable,
    Peek {
        source: expr::RelationExpr,
        when: PeekWhen,
        transform: RowSetFinishing,
    },
    Tail(Dataflow),
    SendRows {
        typ: RelationType,
        rows: Vec<Vec<Datum>>,
    },
    ExplainPlan {
        typ: RelationType,
        relation_expr: expr::RelationExpr,
    },
}

/// Converts raw SQL queries into [`Plan`]s.
#[derive(Debug)]
pub struct Planner {
    pub dataflows: DataflowStore,
}

/// Whether a SQL object type can be interpreted as matching the type of the given Dataflow.
/// For example, if `v` is a view, `DROP SOURCE v` should not work, since Source and View
/// are non-matching types.
///
/// For now tables are treated as a special kind of source in Materialize, so just
/// allow `TABLE` to refer to either.
fn object_type_matches(object_type: ObjectType, dataflow: &Dataflow) -> bool {
    match dataflow {
        Dataflow::Source { .. } => {
            object_type == ObjectType::Source || object_type == ObjectType::Table
        }
        Dataflow::Sink { .. } => object_type == ObjectType::Sink,
        Dataflow::View { .. } => object_type == ObjectType::View,
    }
}

fn object_type_as_plural_str(object_type: ObjectType) -> &'static str {
    match object_type {
        ObjectType::Table => "TABLES",
        ObjectType::View => "VIEWS",
        ObjectType::Source => "SOURCES",
        ObjectType::Sink => "SINKS",
    }
}

impl Planner {
    pub fn new(logging_config: Option<&LoggingConfig>) -> Planner {
        Planner {
            dataflows: DataflowStore::new(logging_config),
        }
    }

    /// Parses and plans a raw SQL query. See the documentation for
    /// [`Result<Plan, failure::Error>`] for details about the meaning of the return type.
    pub fn handle_command(
        &mut self,
        session: &mut Session,
        sql: String,
    ) -> Result<Plan, failure::Error> {
        let stmts = SqlParser::parse_sql(&AnsiDialect {}, sql)?;
        match stmts.len() {
            0 => Ok(Plan::EmptyQuery),
            1 => self.handle_statement(session, stmts.into_element()),
            _ => bail!("expected one statement, but got {}", stmts.len()),
        }
    }

    fn handle_statement(
        &mut self,
        session: &mut Session,
        mut stmt: Statement,
    ) -> Result<Plan, failure::Error> {
        transform::transform(&mut stmt);
        match stmt {
            Statement::Peek { name, immediate } => self.handle_peek(name, immediate),
            Statement::Tail { name } => self.handle_tail(name),
            Statement::CreateSource { .. }
            | Statement::CreateSink { .. }
            | Statement::CreateView { .. }
            | Statement::CreateSources { .. } => self.handle_create_dataflow(stmt),
            Statement::Drop { .. } => self.handle_drop_dataflow(stmt),
            Statement::Query(query) => self.handle_select(*query),
            Statement::SetVariable {
                local,
                variable,
                value,
            } => self.handle_set_variable(session, local, variable, value),
            Statement::ShowVariable { variable } => self.handle_show_variable(session, variable),
            Statement::ShowObjects { object_type: ot } => self.handle_show_objects(ot),
            Statement::ShowColumns {
                extended,
                full,
                table_name,
                filter,
            } => self.handle_show_columns(extended, full, &table_name, filter.as_ref()),
            Statement::Explain { stage, query } => self.handle_explain(stage, *query),

            _ => bail!("unsupported SQL statement: {:?}", stmt),
        }
    }

    fn handle_set_variable(
        &mut self,
        session: &mut Session,
        local: bool,
        variable: Ident,
        value: SetVariableValue,
    ) -> Result<Plan, failure::Error> {
        if local {
            bail!("SET LOCAL ... is not supported");
        }
        session.set(
            &variable,
            &match value {
                SetVariableValue::Literal(Value::SingleQuotedString(s)) => s,
                SetVariableValue::Literal(lit) => lit.to_string(),
                SetVariableValue::Ident(ident) => ident,
            },
        )?;
        Ok(Plan::DidSetVariable)
    }

    fn handle_show_variable(
        &mut self,
        session: &Session,
        variable: Ident,
    ) -> Result<Plan, failure::Error> {
        if variable == unicase::Ascii::new("ALL") {
            Ok(Plan::SendRows {
                typ: RelationType {
                    column_types: vec![
                        ColumnType::new(ScalarType::String).name("name"),
                        ColumnType::new(ScalarType::String).name("setting"),
                        ColumnType::new(ScalarType::String).name("description"),
                    ],
                },
                rows: session
                    .vars()
                    .iter()
                    .map(|v| vec![v.name().into(), v.value().into(), v.description().into()])
                    .collect(),
            })
        } else {
            let variable = session.get(&variable)?;
            Ok(Plan::SendRows {
                typ: RelationType {
                    column_types: vec![ColumnType::new(ScalarType::String).name(variable.name())],
                },
                rows: vec![vec![variable.value().into()]],
            })
        }
    }

    fn handle_tail(&mut self, from: ObjectName) -> Result<Plan, failure::Error> {
        let from = extract_sql_object_name(&from)?;
        let dataflow = self.dataflows.get(&from)?;
        Ok(Plan::Tail(dataflow.clone()))
    }

    fn handle_show_objects(&mut self, object_type: ObjectType) -> Result<Plan, failure::Error> {
        let rows: Vec<Vec<Datum>> = self
            .dataflows
            .iter()
            .filter(|(_k, v)| object_type_matches(object_type, &v))
            .map(|(k, _v)| vec![Datum::from(k.to_owned())])
            .collect();
        Ok(Plan::SendRows {
            typ: RelationType {
                column_types: vec![ColumnType::new(ScalarType::String)
                    .name(object_type_as_plural_str(object_type).to_owned())],
            },
            rows,
        })
    }

    /// Create an immediate result that describes all the columns for the given table
    fn handle_show_columns(
        &mut self,
        extended: bool,
        full: bool,
        table_name: &ObjectName,
        filter: Option<&ShowStatementFilter>,
    ) -> Result<Plan, failure::Error> {
        if extended {
            bail!("SHOW EXTENDED COLUMNS is not supported");
        }
        if full {
            bail!("SHOW FULL COLUMNS is not supported");
        }
        if filter.is_some() {
            bail!("SHOW COLUMNS ... { LIKE | WHERE } is not supported");
        }

        let column_descriptions: Vec<_> = self
            .dataflows
            .get_type(&table_name.to_string())?
            .column_types
            .iter()
            .map(|colty| {
                vec![
                    colty.name.as_deref().unwrap_or("?").into(),
                    if colty.nullable { "YES" } else { "NO" }.into(),
                    colty.scalar_type.to_string().into(),
                ]
            })
            .collect();

        let col_name = |s: &str| ColumnType::new(ScalarType::String).name(s.to_string());
        Ok(Plan::SendRows {
            typ: RelationType {
                column_types: vec![col_name("Field"), col_name("Nullable"), col_name("Type")],
            },
            rows: column_descriptions,
        })
    }

    fn handle_create_dataflow(&mut self, stmt: Statement) -> Result<Plan, failure::Error> {
        match &stmt {
            Statement::CreateView {
                name,
                columns,
                query,
                materialized: _,
                with_options,
            } => {
                if !with_options.is_empty() {
                    bail!("WITH options are not yet supported");
                }
<<<<<<< HEAD
                let relation_expr = self.plan_query(query, &Scope::empty(None))?.decorrelate()?;
=======
                let (relation_expr, transform) = self.plan_query(query)?;
                if transform != Default::default() {
                    bail!("ORDER BY and LIMIT are not yet supported in view definitions.");
                }
>>>>>>> 581df79b
                let mut typ = relation_expr.typ();
                if !columns.is_empty() {
                    if columns.len() != typ.column_types.len() {
                        bail!(
                            "VIEW definition has {} columns, but query has {} columns",
                            columns.len(),
                            typ.column_types.len()
                        )
                    }
                    for (typ, name) in typ.column_types.iter_mut().zip(columns) {
                        typ.name = Some(name.clone());
                    }
                }
                let view = View {
                    name: extract_sql_object_name(name)?,
                    relation_expr,
                    typ,
                    as_of: None,
                };
                self.dataflows.insert(Dataflow::View(view.clone()))?;
                Ok(Plan::CreateView(view))
            }
            Statement::CreateSource {
                name,
                url,
                schema,
                with_options,
            } => {
                if !with_options.is_empty() {
                    bail!("WITH options are not yet supported");
                }
                let name = extract_sql_object_name(name)?;
                let (addr, topic) = parse_kafka_topic_url(url)?;
                let source = build_source(schema, addr, name, topic)?;
                self.dataflows.insert(Dataflow::Source(source.clone()))?;
                Ok(Plan::CreateSource(source))
            }
            Statement::CreateSources {
                like,
                url,
                schema_registry,
                with_options,
            } => {
                if !with_options.is_empty() {
                    bail!("WITH options are not yet supported");
                }
                // TODO(brennan): This shouldn't be synchronous either (see CreateSource above),
                // but for now we just want it working for demo purposes...
                let schema_registry_url: Url = schema_registry.parse()?;
                let ccsr_client = ccsr::Client::new(schema_registry_url.clone());
                let mut subjects = ccsr_client.list_subjects()?;
                if let Some(value) = like {
                    let like_regex = build_like_regex_from_string(value)?;
                    subjects.retain(|a| like_regex.is_match(a))
                }

                let names = subjects
                    .iter()
                    .filter_map(|s| {
                        let parts: Vec<&str> = s.rsplitn(2, '-').collect();
                        if parts.len() == 2 && parts[0] == "value" {
                            let topic_name = parts[1];
                            let sql_name = sanitize_kafka_topic_name(parts[1]);
                            Some((topic_name, sql_name))
                        } else {
                            None
                        }
                    })
                    .filter(|(_tn, sn)| self.dataflows.try_get(sn).is_none());
                let (addr, topic) = parse_kafka_url(url)?;
                if let Some(s) = topic {
                    bail!(
                        "CREATE SOURCES statement should not take a topic path: {}",
                        s
                    );
                }
                let sources = names
                    .map(|(topic_name, sql_name)| {
                        Ok(build_source(
                            &SourceSchema::Registry(schema_registry.to_owned()),
                            addr,
                            sql_name,
                            topic_name.to_owned(),
                        )?)
                    })
                    .collect::<Result<Vec<_>, failure::Error>>()?;
                for source in &sources {
                    self.dataflows.insert(Dataflow::Source(source.clone()))?;
                }
                Ok(Plan::CreateSources(sources))
            }
            Statement::CreateSink {
                name,
                from,
                url,
                with_options,
            } => {
                if !with_options.is_empty() {
                    bail!("WITH options are not yet supported");
                }
                let name = extract_sql_object_name(name)?;
                let from = extract_sql_object_name(from)?;
                let dataflow = self.dataflows.get(&from)?;
                let (addr, topic) = parse_kafka_topic_url(url)?;
                let sink = Sink {
                    name,
                    from: (from, dataflow.typ().clone()),
                    connector: SinkConnector::Kafka(KafkaSinkConnector {
                        addr,
                        topic,
                        schema_id: 0,
                    }),
                };
                self.dataflows.insert(Dataflow::Sink(sink.clone()))?;
                Ok(Plan::CreateSink(sink))
            }
            other => bail!("Unsupported statement: {:?}", other),
        }
    }

    fn handle_drop_dataflow(&mut self, stmt: Statement) -> Result<Plan, failure::Error> {
        let (object_type, if_exists, names, cascade) = match stmt {
            Statement::Drop {
                object_type,
                if_exists,
                names,
                cascade,
            } => (object_type, if_exists, names, cascade),
            _ => unreachable!(),
        };
        let names: Vec<String> = Result::from_iter(names.iter().map(extract_sql_object_name))?;
        for name in &names {
            match self.dataflows.get(name) {
                Ok(dataflow) => {
                    if !object_type_matches(object_type, dataflow) {
                        bail!("{} is not of type {}", name, object_type);
                    }
                }
                Err(e) => {
                    if !if_exists {
                        return Err(e);
                    }
                }
            }
        }
        let mode = RemoveMode::from_cascade(cascade);
        let mut removed = vec![];
        for name in &names {
            self.dataflows.remove(name, mode, &mut removed)?;
        }
        let removed = removed.iter().map(|d| d.name().to_owned()).collect();
        Ok(match object_type {
            ObjectType::Source => Plan::DropSources(removed),
            ObjectType::View => Plan::DropViews(removed),
            _ => bail!("unsupported SQL statement: DROP {}", object_type),
        })
    }

    fn handle_peek(&mut self, name: ObjectName, immediate: bool) -> Result<Plan, failure::Error> {
        let name = name.to_string();
        let dataflow = self.dataflows.get(&name)?.clone();
        let typ = dataflow.typ();
        Ok(Plan::Peek {
            source: expr::RelationExpr::Get {
                name: dataflow.name().to_owned(),
                typ: typ.clone(),
            },
            when: if immediate {
                PeekWhen::Immediately
            } else {
                PeekWhen::EarliestSource
            },
            transform: RowSetFinishing {
                limit: None,
                order_by: (0..typ.column_types.len())
                    .map(|column| ColumnOrder {
                        column,
                        desc: false,
                    })
                    .collect(),
            },
        })
    }

    pub fn handle_select(&mut self, query: Query) -> Result<Plan, failure::Error> {
<<<<<<< HEAD
        let relation_expr = self
            .plan_query(&query, &Scope::empty(None))?
            .decorrelate()?;
=======
        let (relation_expr, transform) = self.plan_query(&query)?;
>>>>>>> 581df79b
        Ok(Plan::Peek {
            source: relation_expr,
            when: PeekWhen::Immediately,
            transform,
        })
    }

    pub fn handle_explain(&mut self, stage: Stage, query: Query) -> Result<Plan, failure::Error> {
<<<<<<< HEAD
        let relation_expr = self
            .plan_query(&query, &Scope::empty(None))?
            .decorrelate()?;
=======
        let (relation_expr, transform) = self.plan_query(&query)?;
        if transform != Default::default() {
            bail!("Explaining ORDER BY and LIMIT queries is not yet supported.");
        }
>>>>>>> 581df79b
        if stage == Stage::Dataflow {
            Ok(Plan::SendRows {
                typ: RelationType {
                    column_types: vec![ColumnType::new(ScalarType::String).name("Dataflow")],
                },
                rows: vec![vec![Datum::from(relation_expr.pretty())]],
            })
        } else {
            Ok(Plan::ExplainPlan {
                typ: RelationType {
                    column_types: vec![ColumnType::new(ScalarType::String).name("Dataflow")],
                },
                relation_expr,
            })
        }
    }

<<<<<<< HEAD
    fn plan_query(&self, q: &Query, outer_scope: &Scope) -> Result<RelationExpr, failure::Error> {
        if !q.ctes.is_empty() {
            bail!("CTEs are not yet supported");
        }
        if q.limit.is_some() {
            bail!("LIMIT is not supported in a view definition");
        }
        if !q.order_by.is_empty() {
            bail!("ORDER BY is not supported in a view definition");
        }
        self.plan_set_expr(&q.body, outer_scope)
=======
    fn plan_query(&self, q: &Query) -> Result<(RelationExpr, RowSetFinishing), failure::Error> {
        if !q.ctes.is_empty() {
            bail!("CTEs are not yet supported");
        }
        let limit = match q.limit {
            None => None,
            Some(Expr::Value(Value::Long(x))) => Some(x as usize),
            _ => bail!("LIMIT must be an integer constant"),
        };
        let expr = self.plan_set_expr(&q.body)?;
        let output_typ = expr.typ();
        // This is O(m*n) where m is the number of columns and n is the number of order keys.
        // If this ever becomes a bottleneck (which I doubt) it is easy enough to make faster...
        let order: Result<Vec<ColumnOrder>, failure::Error> = q
            .order_by
            .iter()
            .map(|obe| match &obe.expr {
                Expr::Identifier(col_name) => output_typ
                    .column_types
                    .iter()
                    .enumerate()
                    .find(|(_idx, ct)| ct.name.as_ref() == Some(col_name))
                    .map(|(idx, _ct)| ColumnOrder {
                        column: idx,
                        desc: match obe.asc {
                            None => false,
                            Some(asc) => !asc,
                        },
                    })
                    .ok_or_else(|| format_err!("ORDER BY key must be an output column name.")),
                _ => Err(format_err!(
                    "Arbitrary expressions for ORDER BY keys are not yet supported."
                )),
            })
            .collect();
        let transform = RowSetFinishing {
            order_by: order?,
            limit,
        };
        Ok((expr, transform))
>>>>>>> 581df79b
    }

    fn plan_set_expr(
        &self,
        q: &SetExpr,
        outer_scope: &Scope,
    ) -> Result<RelationExpr, failure::Error> {
        match q {
            SetExpr::Select(select) => self.plan_view_select(select, outer_scope),
            SetExpr::SetOperation {
                op,
                all,
                left,
                right,
            } => {
                let left_expr = self.plan_set_expr(left, outer_scope)?;
                let right_expr = self.plan_set_expr(right, outer_scope)?;

                // TODO(jamii) this type-checking is redundant with RelationExpr::typ, but currently it seems that we need both because RelationExpr::typ is not allowed to return errors
                let left_types = &left_expr.typ().column_types;
                let right_types = &right_expr.typ().column_types;
                if left_types.len() != right_types.len() {
                    bail!(
                        "set operation {:?} with {:?} and {:?} columns not supported",
                        op,
                        left_types.len(),
                        right_types.len(),
                    );
                }
                for (left_col_type, right_col_type) in left_types.iter().zip(right_types.iter()) {
                    left_col_type.union(right_col_type)?;
                }

                let relation_expr = match op {
                    SetOperator::Union => {
                        if *all {
                            left_expr.union(right_expr)
                        } else {
                            left_expr.union(right_expr).distinct()
                        }
                    }
                    SetOperator::Except => {
                        if *all {
                            left_expr.union(right_expr.negate()).threshold()
                        } else {
                            left_expr
                                .distinct()
                                .union(right_expr.distinct().negate())
                                .threshold()
                        }
                    }
                    SetOperator::Intersect => {
                        // TODO: Let's not duplicate the left-hand expression into TWO dataflows!
                        // Though we believe that render() does The Right Thing (TM)
                        // Also note that we do *not* need another threshold() at the end of the method chain
                        // because the right-hand side of the outer union only produces existing records,
                        // i.e., the record counts for differential data flow definitely remain non-negative.
                        let left_clone = left_expr.clone();
                        if *all {
                            left_expr
                                .union(left_clone.union(right_expr.negate()).threshold().negate())
                        } else {
                            left_expr
                                .union(left_clone.union(right_expr.negate()).threshold().negate())
                                .distinct()
                        }
                    }
                };
                Ok(relation_expr)
            }
            SetExpr::Values(Values(values)) => {
                ensure!(
                    !values.is_empty(),
                    "Can't infer a type for empty VALUES expression"
                );
                let ctx = &ExprContext {
                    name: "values",
                    scope: &Scope::empty(Some(outer_scope.clone())),
                    aggregate_context: None,
                };
                let mut expr: Option<RelationExpr> = None;
                let mut types: Option<Vec<ColumnType>> = None;
                for row in values {
                    let mut value_exprs = vec![];
                    for value in row.iter() {
                        value_exprs.push(self.plan_expr(ctx, value)?);
                    }
                    types = if let Some(types) = types {
                        if types.len() != value_exprs.len() {
                            bail!(
                                "VALUES expression has varying number of columns: {}",
                                q.to_string()
                            );
                        }
                        Some(
                            types
                                .iter()
                                .zip(value_exprs.iter())
                                .map(|(left_typ, (_, right_typ))| left_typ.union(right_typ))
                                .collect::<Result<Vec<_>, _>>()?,
                        )
                    } else {
                        Some(
                            value_exprs
                                .iter()
                                .map(|(_, right_typ)| right_typ.clone())
                                .collect(),
                        )
                    };

                    let row_expr = RelationExpr::Constant {
                        rows: vec![vec![]],
                        typ: RelationType {
                            column_types: vec![],
                        },
                    }
                    .map(value_exprs);
                    expr = if let Some(expr) = expr {
                        Some(expr.union(row_expr))
                    } else {
                        Some(row_expr)
                    };
                }
                Ok(expr.unwrap())
            }
            SetExpr::Query { .. } => bail!("subqueries are not yet supported"),
        }
    }

    fn plan_view_select(
        &self,
        s: &Select,
        outer_scope: &Scope,
    ) -> Result<RelationExpr, failure::Error> {
        // Step 1. Handle FROM clause, including joins.
        let (mut relation_expr, from_scope) = s
            .from
            .iter()
            .map(|twj| self.plan_table_with_joins(twj, outer_scope))
            .fallible()
            .fold1(|(left, left_scope), (right, right_scope)| {
                self.plan_join_operator(
                    &JoinOperator::CrossJoin,
                    left,
                    left_scope,
                    right,
                    right_scope,
                )
            })
            .unwrap_or_else(|| {
                let typ = RelationType::new(vec![ColumnType::new(ScalarType::String).name("x")]);
                Ok((
                    RelationExpr::Constant {
                        rows: vec![vec![Datum::String("X".into())]],
                        typ: typ.clone(),
                    },
                    Scope::from_source("dual", typ, Some(outer_scope.clone())),
                ))
            })?;

        // Step 2. Handle WHERE clause.
        if let Some(selection) = &s.selection {
            let ctx = &ExprContext {
                name: "WHERE clause",
                scope: &from_scope,
                aggregate_context: None,
            };
            let (expr, typ) = self.plan_expr(ctx, &selection)?;
            if typ.scalar_type != ScalarType::Bool && typ.scalar_type != ScalarType::Null {
                bail!(
                    "WHERE clause must have boolean type, not {:?}",
                    typ.scalar_type
                );
            }
            relation_expr = relation_expr.filter(vec![expr]);
        }

        // Step 3. Handle GROUP BY clause.
        let (group_scope, aggregate_context, select_all_mapping) = {
            // gather group columns
            let ctx = &ExprContext {
                name: "GROUP BY clause",
                scope: &from_scope,
                aggregate_context: None,
            };
            let mut group_key = vec![];
            let mut group_exprs = vec![];
            let mut group_scope = Scope::empty(Some(outer_scope.clone()));
            let mut select_all_mapping = HashMap::new();
            for expr in &s.group_by {
                let (expr, typ) = self.plan_expr(ctx, &expr)?;
                match &expr {
                    ScalarExpr::Column(ColumnRef::Inner(i)) => {
                        // repeated exprs in GROUP BY confuse name resolution later, and dropping them doesn't change the results
                        if !group_key.contains(i) {
                            group_key.push(*i);
                            select_all_mapping.insert(*i, group_scope.len());
                            group_scope.items.push(from_scope.items[*i].clone());
                        }
                    }
                    _ => {
                        group_key.push(from_scope.len() + group_exprs.len());
                        group_exprs.push((expr, typ.clone()));
                        group_scope.items.push(ScopeItem { names: vec![], typ });
                    }
                }
            }
            // gather aggregates
            let mut aggregate_visitor = AggregateFuncVisitor::new();
            for p in &s.projection {
                aggregate_visitor.visit_select_item(p);
            }
            if let Some(having) = &s.having {
                aggregate_visitor.visit_expr(having);
            }
            let ctx = &ExprContext {
                name: "aggregate function",
                scope: &from_scope,
                aggregate_context: None,
            };
            let mut aggregate_context = HashMap::new();
            let mut aggregates = vec![];
            for sql_function in aggregate_visitor.into_result()? {
                let (expr, typ) = self.plan_aggregate(ctx, sql_function)?;
                aggregate_context.insert(
                    sql_function,
                    (group_key.len() + aggregates.len(), typ.clone()),
                );
                aggregates.push((expr, typ.clone()));
                group_scope.items.push(ScopeItem { names: vec![], typ });
            }
            if !aggregates.is_empty() || !group_key.is_empty() || s.having.is_some() {
                // apply GROUP BY / aggregates
                relation_expr = relation_expr
                    .map(group_exprs)
                    .reduce(group_key.clone(), aggregates.clone());
                (group_scope, aggregate_context, select_all_mapping)
            } else {
                // if no GROUP BY, aggregates or having then all columns remain in scope
                (
                    from_scope.clone(),
                    aggregate_context,
                    (0..from_scope.len()).map(|i| (i, i)).collect(),
                )
            }
        };

        // Step 4. Handle HAVING clause.
        if let Some(having) = &s.having {
            let ctx = &ExprContext {
                name: "HAVING clause",
                scope: &group_scope,
                aggregate_context: Some(&aggregate_context),
            };
            let (expr, typ) = self.plan_expr(ctx, having)?;
            if typ.scalar_type != ScalarType::Bool {
                bail!(
                    "HAVING clause must have boolean type, not {:?}",
                    typ.scalar_type
                );
            }
            relation_expr = relation_expr.filter(vec![expr]);
        }

        // Step 5. Handle projections.
        {
            let relation_type = relation_expr.typ();
            let mut project_exprs = vec![];
            let mut project_key = vec![];
            for p in &s.projection {
                let ctx = &ExprContext {
                    name: "SELECT clause",
                    scope: &group_scope,
                    aggregate_context: Some(&aggregate_context),
                };
                for (expr, typ) in
                    self.plan_select_item(ctx, p, &from_scope, &select_all_mapping)?
                {
                    match &expr {
                        ScalarExpr::Column(ColumnRef::Inner(i))
                            if typ.name == relation_type.column_types[*i].name =>
                        {
                            // Note that if the column name changed (i.e.,
                            // because the select item was aliased), then we
                            // can't take this fast path, or we'll lose the
                            // alias. Hence the guard on this match arm.
                            //
                            // TODO(benesch): this is a dumb restriction. If
                            // this optimization is actually important, perhaps
                            // it should become a proper query transformation
                            // and we shouldn't bother trying to do it here.
                            project_key.push(*i);
                        }
                        _ => {
                            project_key.push(group_scope.len() + project_exprs.len());
                            project_exprs.push((expr, typ));
                        }
                    }
                }
            }
            relation_expr = relation_expr.map(project_exprs).project(project_key);
        }

        // Step 6. Handle DISTINCT.
        if s.distinct {
            relation_expr = relation_expr.distinct();
        }

        Ok(relation_expr)
    }

    fn plan_table_with_joins<'a>(
        &self,
        table_with_joins: &'a TableWithJoins,
        outer_scope: &Scope,
    ) -> Result<(RelationExpr, Scope), failure::Error> {
        let (mut left, mut left_scope) =
            self.plan_table_factor(&table_with_joins.relation, outer_scope)?;
        for join in &table_with_joins.joins {
            let (right, right_scope) = self.plan_table_factor(&join.relation, outer_scope)?;
            let (new_left, new_left_scope) =
                self.plan_join_operator(&join.join_operator, left, left_scope, right, right_scope)?;
            left = new_left;
            left_scope = new_left_scope;
        }
        Ok((left, left_scope))
    }

    fn plan_table_factor<'a>(
        &self,
        table_factor: &'a TableFactor,
        outer_scope: &Scope,
    ) -> Result<(RelationExpr, Scope), failure::Error> {
        match table_factor {
            TableFactor::Table {
                name,
                alias,
                args,
                with_hints,
            } => {
                if !args.is_empty() {
                    bail!("table arguments are not supported");
                }
                if !with_hints.is_empty() {
                    bail!("WITH hints are not supported");
                }
                let name = extract_sql_object_name(name)?;
                let typ = self.dataflows.get_type(&name)?;
                let expr = RelationExpr::Get {
                    name: name.clone(),
                    typ: typ.clone(),
                };
                let alias = if let Some(TableAlias { name, columns }) = alias {
                    if !columns.is_empty() {
                        bail!("aliasing columns is not yet supported");
                    }
                    name.to_owned()
                } else {
                    name
                };
                let scope = Scope::from_source(&alias, typ.clone(), Some(outer_scope.clone()));
                Ok((expr, scope))
            }
            TableFactor::Derived { .. } => {
                bail!("subqueries are not yet supported");
            }
            TableFactor::NestedJoin(table_with_joins) => {
                self.plan_table_with_joins(table_with_joins, outer_scope)
            }
        }
    }

    fn plan_select_item<'a>(
        &self,
        ctx: &ExprContext,
        s: &'a SelectItem,
        select_all_scope: &Scope,
        select_all_mapping: &HashMap<usize, usize>,
    ) -> Result<Vec<(ScalarExpr, ColumnType)>, failure::Error> {
        match s {
            SelectItem::UnnamedExpr(e) => Ok(vec![self.plan_expr(ctx, e)?]),
            SelectItem::ExprWithAlias { expr, alias } => {
                let (expr, mut typ) = self.plan_expr(ctx, expr)?;
                typ.name = Some(alias.clone());
                Ok(vec![(expr, typ)])
            }
            SelectItem::Wildcard => select_all_scope
                .items
                .iter()
                .enumerate()
                .map(|(i, item)| {
                    let j = select_all_mapping.get(&i).ok_or_else(|| {
                        format_err!("internal error: unable to resolve scope item {:?}", item)
                    })?;
                    Ok((ScalarExpr::Column(ColumnRef::Inner(*j)), item.typ.clone()))
                })
                .collect::<Result<Vec<_>, _>>(),
            SelectItem::QualifiedWildcard(table_name) => {
                let table_name = extract_sql_object_name(table_name)?;
                select_all_scope
                    .items
                    .iter()
                    .enumerate()
                    .filter_map(|(i, item)| {
                        item.names
                            .iter()
                            .find(|name| name.table_name == table_name)
                            .map(|_name| (i, item))
                    })
                    .map(|(i, item)| {
                        let j = select_all_mapping.get(&i).ok_or_else(|| {
                            format_err!("internal error: unable to resolve scope item {:?}", item)
                        })?;
                        Ok((ScalarExpr::Column(ColumnRef::Inner(*j)), item.typ.clone()))
                    })
                    .collect::<Result<Vec<_>, _>>()
            }
        }
    }

    fn plan_join_operator(
        &self,
        operator: &JoinOperator,
        left: RelationExpr,
        left_scope: Scope,
        right: RelationExpr,
        right_scope: Scope,
    ) -> Result<(RelationExpr, Scope), failure::Error> {
        match operator {
            JoinOperator::Inner(constraint) => self.plan_join_constraint(
                &constraint,
                left,
                left_scope,
                right,
                right_scope,
                false,
                false,
            ),
            JoinOperator::LeftOuter(constraint) => self.plan_join_constraint(
                &constraint,
                left,
                left_scope,
                right,
                right_scope,
                true,
                false,
            ),
            JoinOperator::RightOuter(constraint) => self.plan_join_constraint(
                &constraint,
                left,
                left_scope,
                right,
                right_scope,
                false,
                true,
            ),
            JoinOperator::FullOuter(constraint) => self.plan_join_constraint(
                &constraint,
                left,
                left_scope,
                right,
                right_scope,
                true,
                true,
            ),
            JoinOperator::CrossJoin => Ok((left.product(right), left_scope.product(right_scope))),
            // The remaining join types are MSSQL-specific. We are unlikely to
            // ever support them. The standard SQL equivalent is LATERAL, which
            // we are not capable of even parsing at the moment.
            JoinOperator::CrossApply => bail!("CROSS APPLY is not supported"),
            JoinOperator::OuterApply => bail!("OUTER APPLY is not supported"),
        }
    }

    fn plan_join_constraint<'a>(
        &self,
        constraint: &'a JoinConstraint,
        left: RelationExpr,
        left_scope: Scope,
        right: RelationExpr,
        right_scope: Scope,
        include_left_outer: bool,
        include_right_outer: bool,
    ) -> Result<(RelationExpr, Scope), failure::Error> {
        match constraint {
            JoinConstraint::On(expr) => {
                let mut product_scope = left_scope.product(right_scope);
                let ctx = &ExprContext {
                    name: "ON clause",
                    scope: &product_scope,
                    aggregate_context: None,
                };
                let (on, _) = self.plan_expr(ctx, expr)?;
                for (l, r) in find_trivial_column_equivalences(&on) {
                    // When we can statically prove that two columns are
                    // equivalent after a join, the right column becomes
                    // unnamable and the left column assumes both names. This
                    // permits queries like
                    //
                    //     SELECT rhs.a FROM lhs JOIN rhs ON lhs.a = rhs.a
                    //     GROUP BY lhs.a
                    //
                    // which otherwise would fail because rhs.a appears to be
                    // a column that does not appear in the GROUP BY.
                    //
                    // Note that this is a MySQL-ism; PostgreSQL does not do
                    // this sort of equivalence detection for ON constraints.
                    let right_names =
                        std::mem::replace(&mut product_scope.items[r].names, Vec::new());
                    product_scope.items[l].names.extend(right_names);
                }
                let joined = RelationExpr::Join {
                    left: Box::new(left),
                    right: Box::new(right),
                    on,
                    include_left_outer,
                    include_right_outer,
                };
                Ok((joined, product_scope))
            }
            JoinConstraint::Using(column_names) => self.plan_using_constraint(
                &column_names,
                left,
                left_scope,
                right,
                right_scope,
                include_left_outer,
                include_right_outer,
            ),
            JoinConstraint::Natural => {
                let mut column_names = vec![];
                for item in left_scope.items.iter() {
                    for name in &item.names {
                        if let Some(column_name) = &name.column_name {
                            if left_scope.resolve_column(column_name).is_ok()
                                && right_scope.resolve_column(column_name).is_ok()
                            {
                                column_names.push(column_name.clone());
                                break;
                            }
                        }
                    }
                }
                self.plan_using_constraint(
                    &column_names,
                    left,
                    left_scope,
                    right,
                    right_scope,
                    include_left_outer,
                    include_right_outer,
                )
            }
        }
    }

    // See page 440 of ANSI SQL 2016 spec for details on scoping of using/natural joins
    fn plan_using_constraint(
        &self,
        column_names: &[String],
        left: RelationExpr,
        left_scope: Scope,
        right: RelationExpr,
        right_scope: Scope,
        include_left_outer: bool,
        include_right_outer: bool,
    ) -> Result<(RelationExpr, Scope), failure::Error> {
        let mut join_exprs = vec![];
        let mut map_exprs = vec![];
        let mut new_items = vec![];
        let mut dropped_columns = HashSet::new();
        for column_name in column_names {
            let (l, l_item) = left_scope.resolve_column(column_name)?;
            let (r, r_item) = right_scope.resolve_column(column_name)?;
            let l = match l {
                ColumnRef::Inner(l) => l,
                ColumnRef::Outer(_) => bail!(
                    "Internal error: name {} in USING resolved to outer column",
                    column_name
                ),
            };
            let r = match r {
                ColumnRef::Inner(r) => r,
                ColumnRef::Outer(_) => bail!(
                    "Internal error: name {} in USING resolved to outer column",
                    column_name
                ),
            };
            let typ = l_item.typ.union(&r_item.typ)?;
            join_exprs.push(ScalarExpr::CallBinary {
                func: BinaryFunc::Eq,
                expr1: Box::new(ScalarExpr::Column(ColumnRef::Inner(l))),
                expr2: Box::new(ScalarExpr::Column(ColumnRef::Inner(left_scope.len() + r))),
            });
            map_exprs.push((
                ScalarExpr::CallVariadic {
                    func: VariadicFunc::Coalesce,
                    exprs: vec![
                        ScalarExpr::Column(ColumnRef::Inner(l)),
                        ScalarExpr::Column(ColumnRef::Inner(left_scope.len() + r)),
                    ],
                },
                typ.clone(),
            ));
            let mut names = l_item.names.clone();
            names.extend(r_item.names.clone());
            new_items.push(ScopeItem { names, typ });
            dropped_columns.insert(l);
            dropped_columns.insert(left_scope.len() + r);
        }
        let project_key =
            // coalesced join columns
            (0..map_exprs.len())
            .map(|i| left_scope.len() + right_scope.len() + i)
            // other columns that weren't joined
            .chain(
                (0..(left_scope.len() + right_scope.len()))
                    .filter(|i| !dropped_columns.contains(i)),
            )
            .collect::<Vec<_>>();
        let mut both_scope = left_scope.product(right_scope);
        both_scope.items.extend(new_items);
        let both_scope = both_scope.project(&project_key);
        let both = RelationExpr::Join {
            left: Box::new(left),
            right: Box::new(right),
            on: ScalarExpr::Literal(Datum::True),
            include_left_outer,
            include_right_outer,
        }
        .filter(join_exprs)
        .map(map_exprs)
        .project(project_key);
        Ok((both, both_scope))
    }

    fn plan_expr<'a>(
        &self,
        ctx: &ExprContext,
        e: &'a Expr,
    ) -> Result<(ScalarExpr, ColumnType), failure::Error> {
        match e {
            Expr::Identifier(name) => {
                let (i, item) = ctx.scope.resolve_column(name)?;
                let expr = ScalarExpr::Column(i);
                Ok((expr, item.typ.clone()))
            }
            Expr::CompoundIdentifier(names) if names.len() == 2 => {
                let (i, item) = ctx.scope.resolve_table_column(&names[0], &names[1])?;
                let expr = ScalarExpr::Column(i);
                Ok((expr, item.typ.clone()))
            }
            Expr::Value(val) => self.plan_literal(val),
            // TODO(benesch): why isn't IS [NOT] NULL a unary op?
            Expr::IsNull(expr) => self.plan_is_null_expr(ctx, expr, false),
            Expr::IsNotNull(expr) => self.plan_is_null_expr(ctx, expr, true),
            Expr::UnaryOp { op, expr } => self.plan_unary_op(ctx, op, expr),
            Expr::BinaryOp { op, left, right } => self.plan_binary_op(ctx, op, left, right),
            Expr::Between {
                expr,
                low,
                high,
                negated,
            } => self.plan_between(ctx, expr, low, high, *negated),
            Expr::InList {
                expr,
                list,
                negated,
            } => self.plan_in_list(ctx, expr, list, *negated),
            Expr::Case {
                operand,
                conditions,
                results,
                else_result,
            } => self.plan_case(ctx, operand, conditions, results, else_result),
            Expr::Nested(expr) => self.plan_expr(ctx, expr),
            Expr::Cast { expr, data_type } => self.plan_cast(ctx, expr, data_type),
            Expr::Function(func) => self.plan_function(ctx, func),
            Expr::Exists(query) => {
                let expr = self.plan_query(query, &ctx.scope)?;
                Ok((
                    ScalarExpr::Exists(Box::new(expr)),
                    ColumnType::new(ScalarType::Bool),
                ))
            }
            _ => bail!(
                "complicated expressions are not yet supported: {}",
                e.to_string()
            ),
        }
    }

    fn plan_cast<'a>(
        &self,
        ctx: &ExprContext,
        expr: &'a Expr,
        data_type: &'a DataType,
    ) -> Result<(ScalarExpr, ColumnType), failure::Error> {
        let to_scalar_type = scalar_type_from_sql(data_type)?;
        let (expr, from_type) = self.plan_expr(ctx, expr)?;
        plan_cast_internal("CAST", expr, &from_type, to_scalar_type)
    }

    fn plan_aggregate(
        &self,
        ctx: &ExprContext,
        sql_func: &Function,
    ) -> Result<(AggregateExpr, ColumnType), failure::Error> {
        let ident = sql_func.name.to_string().to_lowercase();
        assert!(is_aggregate_func(&ident));

        if sql_func.over.is_some() {
            bail!("window functions are not yet supported");
        }

        if sql_func.args.len() != 1 {
            bail!("{} function only takes one argument", ident);
        }

        let arg = &sql_func.args[0];
        let (expr, func, scalar_type) = match (&*ident, arg) {
            // COUNT(*) is a special case that doesn't compose well
            ("count", Expr::Wildcard) => (
                ScalarExpr::Literal(Datum::Null),
                AggregateFunc::CountAll,
                ScalarType::Int64,
            ),
            _ => {
                let (expr, typ) = self.plan_expr(ctx, arg)?;
                let (func, scalar_type) = find_agg_func(&ident, &typ.scalar_type)?;
                (expr, func, scalar_type)
            }
        };
        let typ = ColumnType::new(scalar_type)
            .name(ident.clone())
            .nullable(func.is_nullable());
        Ok((
            AggregateExpr {
                func,
                expr: Box::new(expr),
                distinct: sql_func.distinct,
            },
            typ,
        ))
    }

    fn plan_function<'a>(
        &self,
        ctx: &ExprContext,
        sql_func: &'a Function,
    ) -> Result<(ScalarExpr, ColumnType), failure::Error> {
        let ident = sql_func.name.to_string().to_lowercase();
        if is_aggregate_func(&ident) {
            if let Some(agg_cx) = ctx.aggregate_context {
                let (i, typ) = agg_cx.get(sql_func).ok_or_else(|| {
                    format_err!(
                        "Internal error: encountered unplanned aggregate function: {:?}",
                        sql_func,
                    )
                })?;
                Ok((ScalarExpr::Column(ColumnRef::Inner(*i)), typ.clone()))
            } else {
                bail!("aggregate functions are not allowed in {}", ctx.name);
            }
        } else {
            match ident.as_str() {
                "abs" => {
                    if sql_func.args.len() != 1 {
                        bail!("abs expects one argument, got {}", sql_func.args.len());
                    }
                    let (expr, typ) = self.plan_expr(ctx, &sql_func.args[0])?;
                    let func = match typ.scalar_type {
                        ScalarType::Int32 => UnaryFunc::AbsInt32,
                        ScalarType::Int64 => UnaryFunc::AbsInt64,
                        ScalarType::Float32 => UnaryFunc::AbsFloat32,
                        ScalarType::Float64 => UnaryFunc::AbsFloat64,
                        _ => bail!("abs does not accept arguments of type {:?}", typ),
                    };
                    let expr = ScalarExpr::CallUnary {
                        func,
                        expr: Box::new(expr),
                    };
                    Ok((expr, typ))
                }

                "coalesce" => {
                    if sql_func.args.is_empty() {
                        bail!("coalesce requires at least one argument");
                    }
                    let mut exprs = Vec::new();
                    for arg in &sql_func.args {
                        exprs.push(self.plan_expr(ctx, arg)?);
                    }
                    let (exprs, typ) = try_coalesce_types(exprs, "coalesce")?;
                    let expr = ScalarExpr::CallVariadic {
                        func: VariadicFunc::Coalesce,
                        exprs,
                    };
                    Ok((expr, typ))
                }

                "nullif" => {
                    if sql_func.args.len() != 2 {
                        bail!("nullif requires exactly two arguments");
                    }
                    let cond = Expr::BinaryOp {
                        left: Box::new(sql_func.args[0].clone()),
                        op: BinaryOperator::Eq,
                        right: Box::new(sql_func.args[1].clone()),
                    };
                    let (cond_expr, _) = self.plan_expr(ctx, &cond)?;
                    let (else_expr, else_type) = self.plan_expr(ctx, &sql_func.args[0])?;
                    let expr = ScalarExpr::If {
                        cond: Box::new(cond_expr),
                        then: Box::new(ScalarExpr::Literal(Datum::Null)),
                        els: Box::new(else_expr),
                    };
                    let typ = ColumnType::new(else_type.scalar_type).nullable(true);
                    Ok((expr, typ))
                }

                _ => bail!("unsupported function: {}", ident),
            }
        }
    }

    fn plan_is_null_expr<'a>(
        &self,
        ctx: &ExprContext,
        inner: &'a Expr,
        not: bool,
    ) -> Result<(ScalarExpr, ColumnType), failure::Error> {
        let (expr, _) = self.plan_expr(ctx, inner)?;
        let mut expr = ScalarExpr::CallUnary {
            func: UnaryFunc::IsNull,
            expr: Box::new(expr),
        };
        if not {
            expr = ScalarExpr::CallUnary {
                func: UnaryFunc::Not,
                expr: Box::new(expr),
            }
        }
        let typ = ColumnType::new(ScalarType::Bool);
        Ok((expr, typ))
    }

    fn plan_unary_op<'a>(
        &self,
        ctx: &ExprContext,
        op: &'a UnaryOperator,
        expr: &'a Expr,
    ) -> Result<(ScalarExpr, ColumnType), failure::Error> {
        let (expr, typ) = self.plan_expr(ctx, expr)?;
        let (func, scalar_type) = match op {
            UnaryOperator::Not => (UnaryFunc::Not, ScalarType::Bool),
            UnaryOperator::Plus => return Ok((expr, typ)), // no-op
            UnaryOperator::Minus => match typ.scalar_type {
                ScalarType::Int32 => (UnaryFunc::NegInt32, ScalarType::Int32),
                ScalarType::Int64 => (UnaryFunc::NegInt64, ScalarType::Int64),
                ScalarType::Float32 => (UnaryFunc::NegFloat32, ScalarType::Float32),
                ScalarType::Float64 => (UnaryFunc::NegFloat64, ScalarType::Float64),
                _ => bail!("cannot negate {:?}", typ.scalar_type),
            },
        };
        let expr = ScalarExpr::CallUnary {
            func,
            expr: Box::new(expr),
        };
        let typ = ColumnType::new(scalar_type).nullable(typ.nullable);
        Ok((expr, typ))
    }

    /// Figure out what the Expression should be, and the value of the result
    fn plan_binary_op<'a>(
        &self,
        ctx: &ExprContext,
        op: &'a BinaryOperator,
        left: &'a Expr,
        right: &'a Expr,
    ) -> Result<(ScalarExpr, ColumnType), failure::Error> {
        let (mut lexpr, lty) = self.plan_expr(ctx, left)?;
        let (mut rexpr, rty) = self.plan_expr(ctx, right)?;

        let both_decimals = match (&lty.scalar_type, &rty.scalar_type) {
            (ScalarType::Decimal(_, _), ScalarType::Decimal(_, _)) => true,
            _ => false,
        };

        let (mut ltype, mut rtype, timelike) = match (&lty.scalar_type, &rty.scalar_type) {
            (ScalarType::Date, ScalarType::Interval) => (lty, rty, true),
            (ScalarType::Timestamp, ScalarType::Interval) => (lty, rty, true),
            // for intervals on the left, flip them around
            (ScalarType::Interval, ScalarType::Date) => (rty, lty, true),
            (ScalarType::Interval, ScalarType::Timestamp) => (rty, lty, true),
            (_, _) => (lty, rty, false),
        };

        let is_cmp = op == &BinaryOperator::Lt
            || op == &BinaryOperator::LtEq
            || op == &BinaryOperator::Gt
            || op == &BinaryOperator::GtEq
            || op == &BinaryOperator::Eq
            || op == &BinaryOperator::NotEq;

        let is_arithmetic = op == &BinaryOperator::Plus
            || op == &BinaryOperator::Minus
            || op == &BinaryOperator::Multiply
            || op == &BinaryOperator::Divide;

        // For arithmetic there are two type categories where we skip coalescing:
        //
        // * both inputs are already decimals: it could result in a rescale
        //   if the decimals have different precisions, because we tightly
        //   control the rescale when planning the arithmetic operation (below).
        //   E.g., decimal multiplication does not need to rescale its inputs,
        //   even when the inputs have different scales.
        // * inputs are timelike: math is non commutative, there are very
        //   specific rules about what makes sense, defined in the specific
        //   comparisons below
        if is_cmp || (is_arithmetic && !(both_decimals || timelike)) {
            let ctx = op.to_string();
            let (mut exprs, typ) = try_coalesce_types(vec![(lexpr, ltype), (rexpr, rtype)], &ctx)?;
            assert_eq!(exprs.len(), 2);
            rexpr = exprs.pop().unwrap();
            lexpr = exprs.pop().unwrap();
            rtype = typ.clone();
            ltype = typ;
        }

        // Arithmetic operations follow Snowflake's rules for precision/scale
        // conversions. [0]
        //
        // [0]: https://docs.snowflake.net/manuals/sql-reference/operators-arithmetic.html
        match (&op, &ltype.scalar_type, &rtype.scalar_type) {
            (BinaryOperator::Plus, ScalarType::Decimal(p1, s1), ScalarType::Decimal(p2, s2))
            | (BinaryOperator::Minus, ScalarType::Decimal(p1, s1), ScalarType::Decimal(p2, s2)) => {
                let p = cmp::max(p1, p2) + 1;
                let so = cmp::max(s1, s2);
                let lexpr = rescale_decimal(lexpr, *s1, *so);
                let rexpr = rescale_decimal(rexpr, *s2, *so);
                let func = if op == &BinaryOperator::Plus {
                    BinaryFunc::AddDecimal
                } else {
                    BinaryFunc::SubDecimal
                };
                let expr = lexpr.call_binary(rexpr, func);
                let typ = ColumnType::new(ScalarType::Decimal(p, *so))
                    .nullable(ltype.nullable || rtype.nullable);
                return Ok((expr, typ));
            }
            (
                BinaryOperator::Multiply,
                ScalarType::Decimal(p1, s1),
                ScalarType::Decimal(p2, s2),
            ) => {
                let so = cmp::max(cmp::max(cmp::min(s1 + s2, 12), *s1), *s2);
                let si = s1 + s2;
                let expr = lexpr.call_binary(rexpr, BinaryFunc::MulDecimal);
                let expr = rescale_decimal(expr, si, so);
                let p = (p1 - s1) + (p2 - s2) + so;
                let typ = ColumnType::new(ScalarType::Decimal(p, so))
                    .nullable(ltype.nullable || rtype.nullable);
                return Ok((expr, typ));
            }
            (BinaryOperator::Divide, ScalarType::Decimal(p1, s1), ScalarType::Decimal(_, s2)) => {
                let s = cmp::max(cmp::min(12, s1 + 6), *s1);
                let si = cmp::max(s + 1, *s2);
                lexpr = rescale_decimal(lexpr, *s1, si);
                let expr = lexpr.call_binary(rexpr, BinaryFunc::DivDecimal);
                let expr = rescale_decimal(expr, si - *s2, s);
                let p = (p1 - s1) + s2 + s;
                let typ = ColumnType::new(ScalarType::Decimal(p, s)).nullable(true);
                return Ok((expr, typ));
            }
            _ => (),
        }

        let (func, scalar_type) = match op {
            BinaryOperator::And | BinaryOperator::Or => {
                if ltype.scalar_type != ScalarType::Bool && ltype.scalar_type != ScalarType::Null {
                    bail!(
                        "Cannot apply operator {:?} to non-boolean type {:?}",
                        op,
                        ltype.scalar_type
                    )
                }
                if rtype.scalar_type != ScalarType::Bool && rtype.scalar_type != ScalarType::Null {
                    bail!(
                        "Cannot apply operator {:?} to non-boolean type {:?}",
                        op,
                        rtype.scalar_type
                    )
                }
                let func = match op {
                    BinaryOperator::And => BinaryFunc::And,
                    BinaryOperator::Or => BinaryFunc::Or,
                    _ => unreachable!(),
                };
                (func, ScalarType::Bool)
            }
            BinaryOperator::Plus => match (&ltype.scalar_type, &rtype.scalar_type) {
                (ScalarType::Int32, ScalarType::Int32) => (BinaryFunc::AddInt32, ScalarType::Int32),
                (ScalarType::Int64, ScalarType::Int64) => (BinaryFunc::AddInt64, ScalarType::Int64),
                (ScalarType::Float32, ScalarType::Float32) => {
                    (BinaryFunc::AddFloat32, ScalarType::Float32)
                }
                (ScalarType::Float64, ScalarType::Float64) => {
                    (BinaryFunc::AddFloat64, ScalarType::Float64)
                }
                (ScalarType::Date, ScalarType::Interval) => {
                    (BinaryFunc::AddTimelikeWithInterval, ScalarType::Date)
                }
                (ScalarType::Timestamp, ScalarType::Interval) => {
                    (BinaryFunc::AddTimelikeWithInterval, ScalarType::Date)
                }
                _ => bail!(
                    "no overload for {:?} + {:?}",
                    ltype.scalar_type,
                    rtype.scalar_type
                ),
            },
            BinaryOperator::Minus => match (&ltype.scalar_type, &rtype.scalar_type) {
                (ScalarType::Int32, ScalarType::Int32) => (BinaryFunc::SubInt32, ScalarType::Int32),
                (ScalarType::Int64, ScalarType::Int64) => (BinaryFunc::SubInt64, ScalarType::Int64),
                (ScalarType::Float32, ScalarType::Float32) => {
                    (BinaryFunc::SubFloat32, ScalarType::Float32)
                }
                (ScalarType::Float64, ScalarType::Float64) => {
                    (BinaryFunc::SubFloat64, ScalarType::Float64)
                }
                (ScalarType::Date, ScalarType::Interval) => {
                    (BinaryFunc::SubTimelikeWithInterval, ScalarType::Timestamp)
                }
                (ScalarType::Timestamp, ScalarType::Interval) => {
                    (BinaryFunc::SubTimelikeWithInterval, ScalarType::Timestamp)
                }
                _ => bail!(
                    "no overload for {:?} - {:?}",
                    ltype.scalar_type,
                    rtype.scalar_type
                ),
            },
            BinaryOperator::Multiply => match (&ltype.scalar_type, &rtype.scalar_type) {
                (ScalarType::Int32, ScalarType::Int32) => (BinaryFunc::MulInt32, ScalarType::Int32),
                (ScalarType::Int64, ScalarType::Int64) => (BinaryFunc::MulInt64, ScalarType::Int64),
                (ScalarType::Float32, ScalarType::Float32) => {
                    (BinaryFunc::MulFloat32, ScalarType::Float32)
                }
                (ScalarType::Float64, ScalarType::Float64) => {
                    (BinaryFunc::MulFloat64, ScalarType::Float64)
                }
                _ => bail!(
                    "no overload for {:?} * {:?}",
                    ltype.scalar_type,
                    rtype.scalar_type
                ),
            },
            BinaryOperator::Divide => match (&ltype.scalar_type, &rtype.scalar_type) {
                (ScalarType::Int32, ScalarType::Int32) => (BinaryFunc::DivInt32, ScalarType::Int32),
                (ScalarType::Int64, ScalarType::Int64) => (BinaryFunc::DivInt64, ScalarType::Int64),
                (ScalarType::Float32, ScalarType::Float32) => {
                    (BinaryFunc::DivFloat32, ScalarType::Float32)
                }
                (ScalarType::Float64, ScalarType::Float64) => {
                    (BinaryFunc::DivFloat64, ScalarType::Float64)
                }
                _ => bail!(
                    "no overload for {:?} / {:?}",
                    ltype.scalar_type,
                    rtype.scalar_type
                ),
            },
            BinaryOperator::Modulus => match (&ltype.scalar_type, &rtype.scalar_type) {
                (ScalarType::Int32, ScalarType::Int32) => (BinaryFunc::ModInt32, ScalarType::Int32),
                (ScalarType::Int64, ScalarType::Int64) => (BinaryFunc::ModInt64, ScalarType::Int64),
                (ScalarType::Float32, ScalarType::Float32) => {
                    (BinaryFunc::ModFloat32, ScalarType::Float32)
                }
                (ScalarType::Float64, ScalarType::Float64) => {
                    (BinaryFunc::ModFloat64, ScalarType::Float64)
                }
                _ => bail!(
                    "no overload for {:?} % {:?}",
                    ltype.scalar_type,
                    rtype.scalar_type
                ),
            },
            BinaryOperator::Lt
            | BinaryOperator::LtEq
            | BinaryOperator::Gt
            | BinaryOperator::GtEq
            | BinaryOperator::Eq
            | BinaryOperator::NotEq => {
                if ltype.scalar_type != rtype.scalar_type
                    && ltype.scalar_type != ScalarType::Null
                    && rtype.scalar_type != ScalarType::Null
                {
                    bail!(
                        "{:?} and {:?} are not comparable",
                        ltype.scalar_type,
                        rtype.scalar_type
                    )
                }
                let func = match op {
                    BinaryOperator::Lt => BinaryFunc::Lt,
                    BinaryOperator::LtEq => BinaryFunc::Lte,
                    BinaryOperator::Gt => BinaryFunc::Gt,
                    BinaryOperator::GtEq => BinaryFunc::Gte,
                    BinaryOperator::Eq => BinaryFunc::Eq,
                    BinaryOperator::NotEq => BinaryFunc::NotEq,
                    _ => unreachable!(),
                };
                (func, ScalarType::Bool)
            }
            BinaryOperator::Like | BinaryOperator::NotLike => {
                if (ltype.scalar_type != ScalarType::String
                    && ltype.scalar_type != ScalarType::Null)
                    || (rtype.scalar_type != ScalarType::String
                        && rtype.scalar_type != ScalarType::Null)
                {
                    bail!(
                        "LIKE operator requires two string operators, found: {:?} and {:?}",
                        ltype,
                        rtype
                    );
                } else {
                    let mut expr = ScalarExpr::CallBinary {
                        func: BinaryFunc::MatchRegex,
                        expr1: Box::new(lexpr),
                        expr2: Box::new(ScalarExpr::CallUnary {
                            func: UnaryFunc::BuildLikeRegex,
                            expr: Box::new(rexpr),
                        }),
                    };
                    if let BinaryOperator::NotLike = op {
                        expr = ScalarExpr::CallUnary {
                            func: UnaryFunc::Not,
                            expr: Box::new(expr),
                        };
                    }
                    let typ = ColumnType::new(ScalarType::Bool)
                        .nullable(ltype.nullable || rtype.nullable);
                    return Ok((expr, typ));
                }
            }
        };
        let is_integer_div = match &func {
            BinaryFunc::DivInt32 | BinaryFunc::DivInt64 => true,
            _ => false,
        };
        let expr = ScalarExpr::CallBinary {
            func,
            expr1: Box::new(lexpr),
            expr2: Box::new(rexpr),
        };
        let typ = ColumnType::new(scalar_type)
            .nullable(ltype.nullable || rtype.nullable || is_integer_div);
        Ok((expr, typ))
    }

    fn plan_between<'a>(
        &self,
        ctx: &ExprContext,
        expr: &'a Expr,
        low: &'a Expr,
        high: &'a Expr,
        negated: bool,
    ) -> Result<(ScalarExpr, ColumnType), failure::Error> {
        let low = Expr::BinaryOp {
            left: Box::new(expr.clone()),
            op: if negated {
                BinaryOperator::Lt
            } else {
                BinaryOperator::GtEq
            },
            right: Box::new(low.clone()),
        };
        let high = Expr::BinaryOp {
            left: Box::new(expr.clone()),
            op: if negated {
                BinaryOperator::Gt
            } else {
                BinaryOperator::LtEq
            },
            right: Box::new(high.clone()),
        };
        let both = Expr::BinaryOp {
            left: Box::new(low),
            op: if negated {
                BinaryOperator::Or
            } else {
                BinaryOperator::And
            },
            right: Box::new(high),
        };
        self.plan_expr(ctx, &both)
    }

    fn plan_in_list<'a>(
        &self,
        ctx: &ExprContext,
        expr: &'a Expr,
        list: &'a [Expr],
        negated: bool,
    ) -> Result<(ScalarExpr, ColumnType), failure::Error> {
        let mut cond = Expr::Value(Value::Boolean(false));
        for l in list {
            cond = Expr::BinaryOp {
                left: Box::new(cond),
                op: BinaryOperator::Or,
                right: Box::new(Expr::BinaryOp {
                    left: Box::new(expr.clone()),
                    op: BinaryOperator::Eq,
                    right: Box::new(l.clone()),
                }),
            }
        }
        if negated {
            cond = Expr::UnaryOp {
                op: UnaryOperator::Not,
                expr: Box::new(cond),
            }
        }
        self.plan_expr(ctx, &cond)
    }

    fn plan_case<'a>(
        &self,
        ctx: &ExprContext,
        operand: &'a Option<Box<Expr>>,
        conditions: &'a [Expr],
        results: &'a [Expr],
        else_result: &'a Option<Box<Expr>>,
    ) -> Result<(ScalarExpr, ColumnType), failure::Error> {
        let mut cond_exprs = Vec::new();
        let mut result_exprs = Vec::new();
        for (c, r) in conditions.iter().zip(results) {
            let c = match operand {
                Some(operand) => Expr::BinaryOp {
                    left: operand.clone(),
                    op: BinaryOperator::Eq,
                    right: Box::new(c.clone()),
                },
                None => c.clone(),
            };
            let (cexpr, ctype) = self.plan_expr(ctx, &c)?;
            if ctype.scalar_type != ScalarType::Bool {
                bail!(
                    "CASE expression has non-boolean type {:?}",
                    ctype.scalar_type
                );
            }
            cond_exprs.push(cexpr);
            let (rexpr, rtype) = self.plan_expr(ctx, r)?;
            result_exprs.push((rexpr, rtype));
        }
        let (else_expr, else_type) = match else_result {
            Some(else_result) => self.plan_expr(ctx, else_result)?,
            None => {
                let expr = ScalarExpr::Literal(Datum::Null);
                let typ = ColumnType::new(ScalarType::Null);
                (expr, typ)
            }
        };
        result_exprs.push((else_expr, else_type));
        let (mut result_exprs, typ) = try_coalesce_types(result_exprs, "CASE")?;
        let mut expr = result_exprs.pop().unwrap();
        assert_eq!(cond_exprs.len(), result_exprs.len());
        for (cexpr, rexpr) in cond_exprs.into_iter().zip(result_exprs).rev() {
            expr = ScalarExpr::If {
                cond: Box::new(cexpr),
                then: Box::new(rexpr),
                els: Box::new(expr),
            }
        }
        Ok((expr, typ))
    }

    fn plan_literal<'a>(&self, l: &'a Value) -> Result<(ScalarExpr, ColumnType), failure::Error> {
        let (datum, scalar_type) = match l {
            Value::Long(i) => (Datum::Int64(*i as i64), ScalarType::Int64), // TODO(benesch): safe conversion
            Value::Decimal(d) => {
                // Our SQL parser parses negative numbers as a unary negation
                // of a positive literal, so we don't need to worry about
                // negative numbers here.
                assert_ne!(d.sign(), num_bigint::Sign::Minus);
                let (bigint, scale) = d.as_bigint_and_exponent();
                let precision = cmp::max(d.digits(), scale as u64);
                if precision > 38 {
                    bail!(
                        "decimal literal has precision {}, which exceeds maximum precision of 38",
                        precision
                    );
                }
                let mut significand: i128 = 0;
                for digit in bigint.to_radix_be(2).1 {
                    significand = (significand << 1) + i128::from(digit);
                }
                (
                    Datum::from(significand),
                    ScalarType::Decimal(precision as u8, scale as u8),
                )
            }
            Value::SingleQuotedString(s) => (Datum::String(s.clone()), ScalarType::String),
            Value::NationalStringLiteral(_) => {
                bail!("n'' string literals are not supported: {}", l.to_string())
            }
            Value::HexStringLiteral(_) => {
                bail!("x'' string literals are not supported: {}", l.to_string())
            }
            Value::Boolean(b) => match b {
                false => (Datum::False, ScalarType::Bool),
                true => (Datum::True, ScalarType::Bool),
            },
            Value::Date(_, ParsedDate { year, month, day }) => (
                Datum::from_ymd(
                    (*year)
                        .try_into()
                        .map_err(|e| format_err!("Year is too large {}: {}", year, e))?,
                    *month,
                    *day,
                )?,
                ScalarType::Date,
            ),
            Value::Timestamp(
                _,
                ParsedTimestamp {
                    year,
                    month,
                    day,
                    hour,
                    minute,
                    second,
                    nano,
                },
            ) => (
                Datum::from_ymd_hms_nano(
                    (*year)
                        .try_into()
                        .map_err(|e| format_err!("Year is too large {}: {}", year, e))?,
                    *month,
                    *day,
                    *hour,
                    *minute,
                    *second,
                    *nano,
                )?,
                ScalarType::Timestamp,
            ),
            Value::Time(_) => bail!("TIME literals are not supported: {}", l.to_string()),
            Value::Interval(iv) => {
                iv.fields_match_precision()?;
                let i = iv.computed_permissive()?;
                (Datum::Interval(i.into()), ScalarType::Interval)
            }
            Value::Null => (Datum::Null, ScalarType::Null),
        };
        let nullable = datum == Datum::Null;
        let expr = ScalarExpr::Literal(datum);
        let typ = ColumnType::new(scalar_type).nullable(nullable);
        Ok((expr, typ))
    }
}

fn extract_sql_object_name(n: &ObjectName) -> Result<String, failure::Error> {
    if n.0.len() != 1 {
        bail!("qualified names are not yet supported: {}", n.to_string())
    }
    Ok(n.to_string())
}

fn find_trivial_column_equivalences(expr: &ScalarExpr) -> Vec<(usize, usize)> {
    use BinaryFunc::*;
    use ScalarExpr::*;
    let mut exprs = vec![expr];
    let mut equivalences = vec![];
    while let Some(expr) = exprs.pop() {
        match expr {
            CallBinary {
                func: Eq,
                expr1,
                expr2,
            } => {
                if let (Column(ColumnRef::Inner(l)), Column(ColumnRef::Inner(r))) =
                    (&**expr1, &**expr2)
                {
                    equivalences.push((*l, *r));
                }
            }
            CallBinary {
                func: And,
                expr1,
                expr2,
            } => {
                exprs.push(expr1);
                exprs.push(expr2);
            }
            _ => (),
        }
    }
    equivalences
}

// When types don't match exactly, SQL has some poorly-documented type promotion
// rules. For now, just promote integers into decimals or floats, decimals into
// floats, and small Xs into bigger Xs.
fn try_coalesce_types<C>(
    exprs: Vec<(ScalarExpr, ColumnType)>,
    context: C,
) -> Result<(Vec<ScalarExpr>, ColumnType), failure::Error>
where
    C: fmt::Display + Copy,
{
    assert!(!exprs.is_empty());
    let out_typ = find_output_type(&exprs.iter().map(|(_, typ)| typ).collect::<Vec<_>>())?;
    let mut out = Vec::new();
    for (expr, typ) in exprs {
        match plan_cast_internal(context, expr, &typ, out_typ.scalar_type.clone()) {
            Ok((expr, _)) => out.push(expr),
            Err(_) => bail!(
                "{} does not have uniform type: {:?} vs {:?}",
                context,
                typ,
                out_typ,
            ),
        }
    }
    Ok((out, out_typ))
}

/// Find a type that we can expect the output of a sequence of expressions to be
///
/// There aren't any real guarantees about what we output, except that it's
/// possible that we'll be able to build this result.
///
/// # Examples
///
/// - `1i32 + 2i64` -> `i64`
/// - `1i64 + Decimal(2)` -> `Decimal`
fn find_output_type(col_typs: &[&ColumnType]) -> Result<ColumnType, failure::Error> {
    let scalar_type_prec = |scalar_type: &&ScalarType| match scalar_type {
        ScalarType::Null => 0,
        ScalarType::Int32 => 1,
        ScalarType::Int64 => 2,
        ScalarType::Decimal(_, _) => 3,
        ScalarType::Float32 => 4,
        ScalarType::Float64 => 5,
        _ => 6,
    };
    let nullable = col_typs.iter().any(|typ| typ.nullable);
    let max = col_typs
        .iter()
        .map(|typ| &typ.scalar_type)
        .max_by_key(scalar_type_prec);
    Ok(ColumnType::new(max.unwrap().clone()).nullable(nullable))
}

/// Figure out whether we need to cast a value in order for an operation to succeed
fn plan_cast_internal<C>(
    context: C,
    expr: ScalarExpr,
    from_type: &ColumnType,
    to_scalar_type: ScalarType,
) -> Result<(ScalarExpr, ColumnType), failure::Error>
where
    C: fmt::Display + Copy,
{
    use ScalarType::*;
    use UnaryFunc::*;
    let to_type = ColumnType::new(to_scalar_type).nullable(from_type.nullable);
    let expr = match (&from_type.scalar_type, &to_type.scalar_type) {
        (Int32, Float32) => expr.call_unary(CastInt32ToFloat32),
        (Int32, Float64) => expr.call_unary(CastInt32ToFloat64),
        (Int32, Int64) => expr.call_unary(CastInt32ToInt64),
        (Int32, Decimal(_, s)) => rescale_decimal(expr.call_unary(CastInt32ToDecimal), 0, *s),
        (Int64, Decimal(_, s)) => rescale_decimal(expr.call_unary(CastInt64ToDecimal), 0, *s),
        (Int64, Float32) => expr.call_unary(CastInt64ToFloat32),
        (Int64, Float64) => expr.call_unary(CastInt64ToFloat64),
        (Int64, Int32) => expr.call_unary(CastInt64ToInt32),
        (Float32, Int64) => expr.call_unary(CastFloat32ToInt64),
        (Float32, Float64) => expr.call_unary(CastFloat32ToFloat64),
        (Float64, Int64) => expr.call_unary(CastFloat64ToInt64),
        (Decimal(_, s), Int32) => rescale_decimal(expr, *s, 0).call_unary(CastDecimalToInt32),
        (Decimal(_, s), Int64) => rescale_decimal(expr, *s, 0).call_unary(CastDecimalToInt64),
        (Decimal(_, s), Float32) => {
            let factor = 10_f32.powi(i32::from(*s));
            let factor = ScalarExpr::Literal(Datum::from(factor));
            expr.call_unary(CastDecimalToFloat32)
                .call_binary(factor, BinaryFunc::DivFloat32)
        }
        (Decimal(_, s), Float64) => {
            let factor = 10_f64.powi(i32::from(*s));
            let factor = ScalarExpr::Literal(Datum::from(factor));
            expr.call_unary(CastDecimalToFloat64)
                .call_binary(factor, BinaryFunc::DivFloat64)
        }
        (Decimal(_, s1), Decimal(_, s2)) => rescale_decimal(expr, *s1, *s2),
        (Null, _) => expr,
        (from, to) if from == to => expr,
        (from, to) => {
            bail!(
                "{} does not support casting from {:?} to {:?}",
                context,
                from,
                to
            );
        }
    };
    Ok((expr, to_type))
}

fn rescale_decimal(expr: ScalarExpr, s1: u8, s2: u8) -> ScalarExpr {
    if s2 > s1 {
        let factor = 10_i128.pow(u32::from(s2 - s1));
        let factor = ScalarExpr::Literal(Datum::from(factor));
        expr.call_binary(factor, BinaryFunc::MulDecimal)
    } else if s1 > s2 {
        let factor = 10_i128.pow(u32::from(s1 - s2));
        let factor = ScalarExpr::Literal(Datum::from(factor));
        expr.call_binary(factor, BinaryFunc::DivDecimal)
    } else {
        expr
    }
}

pub fn scalar_type_from_sql(data_type: &DataType) -> Result<ScalarType, failure::Error> {
    // NOTE this needs to stay in sync with sqllogictest::postgres::get_column
    Ok(match data_type {
        DataType::Boolean => ScalarType::Bool,
        DataType::Custom(name) if name.to_string().to_lowercase() == "bool" => ScalarType::Bool,
        DataType::Char(_) | DataType::Varchar(_) | DataType::Text => ScalarType::String,
        DataType::Custom(name) if name.to_string().to_lowercase() == "string" => ScalarType::String,
        DataType::SmallInt => ScalarType::Int32,
        DataType::Int | DataType::BigInt => ScalarType::Int64,
        DataType::Float(_) | DataType::Real | DataType::Double => ScalarType::Float64,
        DataType::Decimal(precision, scale) => {
            let precision = precision.unwrap_or(MAX_DECIMAL_PRECISION.into());
            let scale = scale.unwrap_or(0);
            if precision > MAX_DECIMAL_PRECISION.into() {
                bail!(
                    "decimal precision {} exceeds maximum precision {}",
                    precision,
                    MAX_DECIMAL_PRECISION
                );
            }
            if scale > precision {
                bail!("decimal scale {} exceeds precision {}", scale, precision);
            }
            ScalarType::Decimal(precision as u8, scale as u8)
        }
        DataType::Date => ScalarType::Date,
        DataType::Timestamp => ScalarType::Timestamp,
        DataType::Interval => ScalarType::Interval,
        DataType::Time => ScalarType::Time,
        DataType::Bytea => ScalarType::Bytes,
        other @ DataType::Array(_)
        | other @ DataType::Binary(..)
        | other @ DataType::Blob(_)
        | other @ DataType::Clob(_)
        | other @ DataType::Custom(_)
        | other @ DataType::Regclass
        | other @ DataType::Uuid
        | other @ DataType::Varbinary(_) => bail!("Unexpected SQL type: {:?}", other),
    })
}

fn build_source(
    schema: &SourceSchema,
    kafka_addr: SocketAddr,
    name: String,
    topic: String,
) -> Result<Source, failure::Error> {
    let (key_schema, value_schema, schema_registry_url) = match schema {
        // TODO(jldlaughlin): we need a way to pass in primary key information
        // when building a source from a string
        SourceSchema::Raw(schema) => (None, schema.to_owned(), None),

        SourceSchema::Registry(url) => {
            // TODO(benesch): we need to fetch this schema asynchronously to
            // avoid blocking the command processing thread.
            let url: Url = url.parse()?;
            let ccsr_client = ccsr::Client::new(url.clone());

            let value_schema_name = format!("{}-value", topic);
            let value_schema = ccsr_client
                .get_schema_by_subject(&value_schema_name)
                .with_context(|err| {
                    format!(
                        "fetching latest schema for subject '{}' from registry: {}",
                        value_schema_name, err
                    )
                })?;
            let key_schema = ccsr_client
                .get_schema_by_subject(&format!("{}-key", topic))
                .ok();
            (key_schema.map(|s| s.raw), value_schema.raw, Some(url))
        }
    };

    let typ = avro::validate_value_schema(&value_schema)?;
    let pkey_indices = match key_schema {
        Some(key_schema) => avro::validate_key_schema(&key_schema, &typ)?,
        None => Vec::new(),
    };

    Ok(Source {
        name,
        connector: SourceConnector::Kafka(KafkaSourceConnector {
            addr: kafka_addr,
            topic,
            raw_schema: value_schema,
            schema_registry_url,
        }),
        typ,
        pkey_indices,
    })
}

fn parse_kafka_url(url: &str) -> Result<(SocketAddr, Option<String>), failure::Error> {
    let url: Url = url.parse()?;
    if url.scheme() != "kafka" {
        bail!("only kafka:// sources are supported: {}", url);
    } else if !url.has_host() {
        bail!("source URL missing hostname: {}", url)
    }
    let topic = match url.path_segments() {
        None => None,
        Some(segments) => {
            let segments: Vec<_> = segments.collect();
            if segments.is_empty() {
                None
            } else if segments.len() != 1 {
                bail!("source URL should have at most one path segment: {}", url);
            } else if segments[0].is_empty() {
                None
            } else {
                Some(segments[0].to_owned())
            }
        }
    };
    // We already checked for kafka scheme above, so it's safe to assume port
    // 9092.
    let addr = url
        .with_default_port(|_| Ok(9092))?
        .to_socket_addrs()?
        .next()
        .unwrap();
    Ok((addr, topic))
}

fn parse_kafka_topic_url(url: &str) -> Result<(SocketAddr, String), failure::Error> {
    let (addr, topic) = parse_kafka_url(url)?;
    if let Some(topic) = topic {
        Ok((addr, topic))
    } else {
        bail!("source URL missing topic path: {}")
    }
}

fn sanitize_kafka_topic_name(topic_name: &str) -> String {
    // Kafka topics can contain alphanumerics, dots (.), underscores (_), and
    // hyphens (-), and most Kafka topics contain at least one of these special
    // characters for namespacing, as in "mysql.tbl". Since non-quoted SQL
    // identifiers cannot contain dots or hyphens, if we were to use the topic
    // name directly as the name of the source, it would be impossible to refer
    // to in SQL without quoting. So we replace hyphens and dots with
    // underscores to make a valid SQL identifier.
    //
    // This scheme has the potential for collisions, but if you're creating
    // Kafka topics like "a.b", "a_b", and "a-b", well... that's why we let you
    // manually create sources with custom names using CREATE SOURCE.
    topic_name.replace("-", "_").replace(".", "_")
}

struct AggregateFuncVisitor<'ast> {
    aggs: Vec<&'ast Function>,
    within_aggregate: bool,
    err: Option<failure::Error>,
}

impl<'ast> AggregateFuncVisitor<'ast> {
    fn new() -> AggregateFuncVisitor<'ast> {
        AggregateFuncVisitor {
            aggs: Vec::new(),
            within_aggregate: false,
            err: None,
        }
    }

    fn into_result(self) -> Result<Vec<&'ast Function>, failure::Error> {
        match self.err {
            Some(err) => Err(err),
            None => Ok(self.aggs),
        }
    }
}

impl<'ast> Visit<'ast> for AggregateFuncVisitor<'ast> {
    fn visit_function(&mut self, func: &'ast Function) {
        let name_str = func.name.to_string().to_lowercase();
        let old_within_aggregate = self.within_aggregate;
        if is_aggregate_func(&name_str) {
            if self.within_aggregate {
                self.err = Some(format_err!("nested aggregate functions are not allowed"));
                return;
            }
            self.aggs.push(func);
            self.within_aggregate = true;
        }
        visit::visit_function(self, func);
        self.within_aggregate = old_within_aggregate;
    }

    fn visit_subquery(&mut self, _subquery: &'ast Query) {
        // don't go into subqueries
    }
}

#[derive(Debug)]
struct ExprContext<'a> {
    name: &'static str,
    scope: &'a Scope,
    /// If None, aggregates are not allowed in this context
    /// If Some(nodes), nodes.get(aggregate) tells us which column to find the aggregate in
    aggregate_context: Option<&'a HashMap<&'a Function, (usize, ColumnType)>>,
}

#[derive(Debug, Clone, PartialEq, Eq)]
struct ScopeItemName {
    table_name: String,
    column_name: Option<String>,
}

#[derive(Debug, Clone, PartialEq, Eq)]
struct ScopeItem {
    names: Vec<ScopeItemName>,
    typ: ColumnType,
}

#[derive(Debug, Clone)]
struct Scope {
    // items in this query
    items: Vec<ScopeItem>,
    // items inherited from an enclosing query
    outer_items: Vec<ScopeItem>,
}

#[derive(Debug)]
enum Resolution<'a> {
    NotFound,
    Found((usize, &'a ScopeItem)),
    Ambiguous,
}

impl Scope {
    fn empty(outer_scope: Option<Scope>) -> Self {
        Scope {
            items: vec![],
            outer_items: if let Some(outer_scope) = outer_scope {
                outer_scope
                    .outer_items
                    .into_iter()
                    .chain(outer_scope.items.into_iter())
                    .collect()
            } else {
                vec![]
            },
        }
    }

    fn from_source(table_name: &str, typ: RelationType, outer_scope: Option<Scope>) -> Self {
        let mut scope = Scope::empty(outer_scope);
        scope.items = typ
            .column_types
            .into_iter()
            .map(|typ| ScopeItem {
                names: vec![ScopeItemName {
                    table_name: table_name.to_owned(),
                    column_name: typ.name.clone(),
                }],
                typ,
            })
            .collect();
        scope
    }

    fn len(&self) -> usize {
        self.items.len()
    }

    fn resolve<'a, Matches>(
        &'a self,
        matches: Matches,
        name_in_error: &str,
    ) -> Result<(ColumnRef, &'a ScopeItem), failure::Error>
    where
        Matches: Fn(&ScopeItemName) -> bool,
    {
        let resolve_over = |items: &'a [ScopeItem]| {
            let mut results = items
                .iter()
                .enumerate()
                .map(|(pos, item)| item.names.iter().map(move |name| (pos, item, name)))
                .flatten()
                .filter(|(_, _, name)| (matches)(name));
            match results.next() {
                None => Resolution::NotFound,
                Some((pos, item, _name)) => {
                    if results.find(|(pos2, _item, _name)| pos != *pos2).is_none() {
                        Resolution::Found((pos, item))
                    } else {
                        Resolution::Ambiguous
                    }
                }
            }
        };
        match resolve_over(&self.items) {
            Resolution::NotFound => match resolve_over(&self.outer_items) {
                Resolution::NotFound => bail!("No column named {} in scope", name_in_error),
                Resolution::Found((pos, item)) => Ok((ColumnRef::Outer(pos), item)),
                Resolution::Ambiguous => bail!("Column name {} is ambiguous", name_in_error),
            },
            Resolution::Found((pos, item)) => Ok((ColumnRef::Inner(pos), item)),
            Resolution::Ambiguous => bail!("Column name {} is ambiguous", name_in_error),
        }
    }

    fn resolve_column<'a>(
        &'a self,
        column_name: &str,
    ) -> Result<(ColumnRef, &'a ScopeItem), failure::Error> {
        self.resolve(
            |item: &ScopeItemName| item.column_name.as_deref() == Some(column_name),
            column_name,
        )
    }

    fn resolve_table_column<'a>(
        &'a self,
        table_name: &str,
        column_name: &str,
    ) -> Result<(ColumnRef, &'a ScopeItem), failure::Error> {
        self.resolve(
            |item: &ScopeItemName| {
                item.table_name == table_name && item.column_name.as_deref() == Some(column_name)
            },
            &format!("{}.{}", table_name, column_name),
        )
    }

    fn product(self, right: Self) -> Self {
        assert!(self.outer_items == right.outer_items);
        Scope {
            items: self
                .items
                .into_iter()
                .chain(right.items.into_iter())
                .collect(),
            outer_items: self.outer_items,
        }
    }

    fn project(&self, columns: &[usize]) -> Self {
        Scope {
            items: columns.iter().map(|&i| self.items[i].clone()).collect(),
            outer_items: self.outer_items.clone(),
        }
    }
}

fn is_aggregate_func(name: &str) -> bool {
    match name {
        // avg is handled by transform::AvgFuncRewriter.
        "max" | "min" | "sum" | "count" => true,
        _ => false,
    }
}

fn find_agg_func(
    name: &str,
    scalar_type: &ScalarType,
) -> Result<(AggregateFunc, ScalarType), failure::Error> {
    let func = match (name, scalar_type) {
        ("max", ScalarType::Int32) => AggregateFunc::MaxInt32,
        ("max", ScalarType::Int64) => AggregateFunc::MaxInt64,
        ("max", ScalarType::Float32) => AggregateFunc::MaxFloat32,
        ("max", ScalarType::Float64) => AggregateFunc::MaxFloat64,
        ("max", ScalarType::Bool) => AggregateFunc::MaxBool,
        ("max", ScalarType::String) => AggregateFunc::MaxString,
        ("max", ScalarType::Null) => AggregateFunc::MaxNull,
        ("min", ScalarType::Int32) => AggregateFunc::MinInt32,
        ("min", ScalarType::Int64) => AggregateFunc::MinInt64,
        ("min", ScalarType::Float32) => AggregateFunc::MinFloat32,
        ("min", ScalarType::Float64) => AggregateFunc::MinFloat64,
        ("min", ScalarType::Bool) => AggregateFunc::MinBool,
        ("min", ScalarType::String) => AggregateFunc::MinString,
        ("min", ScalarType::Null) => AggregateFunc::MinNull,
        ("sum", ScalarType::Int32) => AggregateFunc::SumInt32,
        ("sum", ScalarType::Int64) => AggregateFunc::SumInt64,
        ("sum", ScalarType::Float32) => AggregateFunc::SumFloat32,
        ("sum", ScalarType::Float64) => AggregateFunc::SumFloat64,
        ("sum", ScalarType::Decimal(_, _)) => AggregateFunc::SumDecimal,
        ("sum", ScalarType::Null) => AggregateFunc::SumNull,
        ("count", _) => AggregateFunc::Count,
        other => bail!("Unimplemented function/type combo: {:?}", other),
    };
    let scalar_type = match (name, scalar_type) {
        ("count", _) => ScalarType::Int64,
        ("max", _) | ("min", _) | ("sum", _) => scalar_type.clone(),
        other => bail!("Unknown aggregate function: {:?}", other),
    };
    Ok((func, scalar_type))
<<<<<<< HEAD
=======
}

trait RelationExprExt {
    fn let_<F>(self, f: F) -> Result<(Self, Scope), failure::Error>
    where
        F: FnOnce(Self) -> Result<(Self, Scope), failure::Error>,
        Self: Sized;
}

impl RelationExprExt for RelationExpr {
    fn let_<F>(self: RelationExpr, f: F) -> Result<(Self, Scope), failure::Error>
    where
        F: FnOnce(Self) -> Result<(Self, Scope), failure::Error>,
    {
        let name = format!("tmp_{}", Uuid::new_v4());
        let typ = self.typ();
        let (body, scope) = f(RelationExpr::Get {
            name: name.clone(),
            typ,
        })?;
        let expr = RelationExpr::Let {
            name: name.clone(),
            value: Box::new(self),
            body: Box::new(body),
        };
        Ok((expr, scope))
    }
}

#[cfg(test)]
mod test {
    use super::*;

    fn ct(s: ScalarType) -> ColumnType {
        ColumnType::new(s)
    }

    #[test]
    fn find_output_type_chooses_higher_precision() {
        use ScalarType::*;
        let col_expected = &[
            ([&ct(Int32), &ct(Int64)], ct(Int64)),
            ([&ct(Int64), &ct(Int32)], ct(Int64)),
            ([&ct(Int64), &ct(Decimal(10, 10))], ct(Decimal(10, 10))),
            ([&ct(Int64), &ct(Float32)], ct(Float32)),
            ([&ct(Float32), &ct(Float64)], ct(Float64)),
        ];

        for (cols, expected) in col_expected {
            assert_eq!(find_output_type(cols).unwrap(), *expected);
        }
    }
>>>>>>> 581df79b
}<|MERGE_RESOLUTION|>--- conflicted
+++ resolved
@@ -9,27 +9,23 @@
 
 use std::convert::TryInto;
 
-<<<<<<< HEAD
 use dataflow_types::logging::LoggingConfig;
 use dataflow_types::{
-    Dataflow, KafkaSinkConnector, KafkaSourceConnector, PeekWhen, Sink, SinkConnector, Source,
-    SourceConnector, View,
+    ColumnOrder, Dataflow, KafkaSinkConnector, KafkaSourceConnector, PeekWhen, RowSetFinishing,
+    Sink, SinkConnector, Source, SourceConnector, View,
 };
 use expr::correlated::{
     AggregateExpr, AggregateFunc, BinaryFunc, ColumnRef, RelationExpr, ScalarExpr, UnaryFunc,
     VariadicFunc,
 };
 use expr::like::build_like_regex_from_string;
-use failure::{bail, ensure, format_err};
+use failure::{bail, ensure, format_err, ResultExt};
 use interchange::avro;
 use ore::collections::CollectionExt;
 use ore::iter::{FallibleIteratorExt, IteratorExt};
 use ore::option::OptionExt;
 use repr::decimal::MAX_DECIMAL_PRECISION;
 use repr::{ColumnType, Datum, RelationType, ScalarType};
-=======
-use failure::{bail, ensure, format_err, ResultExt};
->>>>>>> 581df79b
 use sqlparser::ast::visit::{self, Visit};
 use sqlparser::ast::{
     BinaryOperator, DataType, Expr, Function, Ident, JoinConstraint, JoinOperator, ObjectName,
@@ -44,27 +40,6 @@
 use std::fmt;
 use std::iter::FromIterator;
 use std::net::{SocketAddr, ToSocketAddrs};
-<<<<<<< HEAD
-=======
-use url::Url;
-use uuid::Uuid;
-
-use dataflow_types::logging::LoggingConfig;
-use dataflow_types::{
-    ColumnOrder, Dataflow, KafkaSinkConnector, KafkaSourceConnector, PeekWhen, RowSetFinishing,
-    Sink, SinkConnector, Source, SourceConnector, View,
-};
-use expr::like::build_like_regex_from_string;
-use expr::{
-    AggregateExpr, AggregateFunc, BinaryFunc, RelationExpr, ScalarExpr, UnaryFunc, VariadicFunc,
-};
-use interchange::avro;
-use ore::collections::CollectionExt;
-use ore::iter::{FallibleIteratorExt, IteratorExt};
-use ore::option::OptionExt;
-use repr::decimal::MAX_DECIMAL_PRECISION;
-use repr::{ColumnType, Datum, RelationType, ScalarType};
->>>>>>> 581df79b
 use store::{DataflowStore, RemoveMode};
 use url::Url;
 
@@ -315,14 +290,11 @@
                 if !with_options.is_empty() {
                     bail!("WITH options are not yet supported");
                 }
-<<<<<<< HEAD
-                let relation_expr = self.plan_query(query, &Scope::empty(None))?.decorrelate()?;
-=======
-                let (relation_expr, transform) = self.plan_query(query)?;
+                let (relation_expr, transform) = self.plan_query(query, &Scope::empty(None))?;
                 if transform != Default::default() {
                     bail!("ORDER BY and LIMIT are not yet supported in view definitions.");
                 }
->>>>>>> 581df79b
+                let relation_expr = relation_expr.decorrelate()?;
                 let mut typ = relation_expr.typ();
                 if !columns.is_empty() {
                     if columns.len() != typ.column_types.len() {
@@ -508,13 +480,8 @@
     }
 
     pub fn handle_select(&mut self, query: Query) -> Result<Plan, failure::Error> {
-<<<<<<< HEAD
-        let relation_expr = self
-            .plan_query(&query, &Scope::empty(None))?
-            .decorrelate()?;
-=======
-        let (relation_expr, transform) = self.plan_query(&query)?;
->>>>>>> 581df79b
+        let (relation_expr, transform) = self.plan_query(&query, &Scope::empty(None))?;
+        let relation_expr = relation_expr.decorrelate()?;
         Ok(Plan::Peek {
             source: relation_expr,
             when: PeekWhen::Immediately,
@@ -523,16 +490,11 @@
     }
 
     pub fn handle_explain(&mut self, stage: Stage, query: Query) -> Result<Plan, failure::Error> {
-<<<<<<< HEAD
-        let relation_expr = self
-            .plan_query(&query, &Scope::empty(None))?
-            .decorrelate()?;
-=======
-        let (relation_expr, transform) = self.plan_query(&query)?;
+        let (relation_expr, transform) = self.plan_query(&query, &Scope::empty(None))?;
+        let relation_expr = relation_expr.decorrelate()?;
         if transform != Default::default() {
             bail!("Explaining ORDER BY and LIMIT queries is not yet supported.");
         }
->>>>>>> 581df79b
         if stage == Stage::Dataflow {
             Ok(Plan::SendRows {
                 typ: RelationType {
@@ -550,20 +512,11 @@
         }
     }
 
-<<<<<<< HEAD
-    fn plan_query(&self, q: &Query, outer_scope: &Scope) -> Result<RelationExpr, failure::Error> {
-        if !q.ctes.is_empty() {
-            bail!("CTEs are not yet supported");
-        }
-        if q.limit.is_some() {
-            bail!("LIMIT is not supported in a view definition");
-        }
-        if !q.order_by.is_empty() {
-            bail!("ORDER BY is not supported in a view definition");
-        }
-        self.plan_set_expr(&q.body, outer_scope)
-=======
-    fn plan_query(&self, q: &Query) -> Result<(RelationExpr, RowSetFinishing), failure::Error> {
+    fn plan_query(
+        &self,
+        q: &Query,
+        outer_scope: &Scope,
+    ) -> Result<(RelationExpr, RowSetFinishing), failure::Error> {
         if !q.ctes.is_empty() {
             bail!("CTEs are not yet supported");
         }
@@ -572,7 +525,7 @@
             Some(Expr::Value(Value::Long(x))) => Some(x as usize),
             _ => bail!("LIMIT must be an integer constant"),
         };
-        let expr = self.plan_set_expr(&q.body)?;
+        let expr = self.plan_set_expr(&q.body, outer_scope)?;
         let output_typ = expr.typ();
         // This is O(m*n) where m is the number of columns and n is the number of order keys.
         // If this ever becomes a bottleneck (which I doubt) it is easy enough to make faster...
@@ -603,7 +556,6 @@
             limit,
         };
         Ok((expr, transform))
->>>>>>> 581df79b
     }
 
     fn plan_set_expr(
@@ -1283,7 +1235,10 @@
             Expr::Cast { expr, data_type } => self.plan_cast(ctx, expr, data_type),
             Expr::Function(func) => self.plan_function(ctx, func),
             Expr::Exists(query) => {
-                let expr = self.plan_query(query, &ctx.scope)?;
+                let (expr, transform) = self.plan_query(query, &ctx.scope)?;
+                if transform != Default::default() {
+                    bail!("ORDER BY and LIMIT are not yet supported in subqueries");
+                }
                 Ok((
                     ScalarExpr::Exists(Box::new(expr)),
                     ColumnType::new(ScalarType::Bool),
@@ -2517,35 +2472,6 @@
         other => bail!("Unknown aggregate function: {:?}", other),
     };
     Ok((func, scalar_type))
-<<<<<<< HEAD
-=======
-}
-
-trait RelationExprExt {
-    fn let_<F>(self, f: F) -> Result<(Self, Scope), failure::Error>
-    where
-        F: FnOnce(Self) -> Result<(Self, Scope), failure::Error>,
-        Self: Sized;
-}
-
-impl RelationExprExt for RelationExpr {
-    fn let_<F>(self: RelationExpr, f: F) -> Result<(Self, Scope), failure::Error>
-    where
-        F: FnOnce(Self) -> Result<(Self, Scope), failure::Error>,
-    {
-        let name = format!("tmp_{}", Uuid::new_v4());
-        let typ = self.typ();
-        let (body, scope) = f(RelationExpr::Get {
-            name: name.clone(),
-            typ,
-        })?;
-        let expr = RelationExpr::Let {
-            name: name.clone(),
-            value: Box::new(self),
-            body: Box::new(body),
-        };
-        Ok((expr, scope))
-    }
 }
 
 #[cfg(test)]
@@ -2571,5 +2497,4 @@
             assert_eq!(find_output_type(cols).unwrap(), *expected);
         }
     }
->>>>>>> 581df79b
 }