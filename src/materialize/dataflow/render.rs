// Copyright 2019 Materialize, Inc. All rights reserved.
//
// This file is part of Materialize. Materialize may not be used or
// distributed without the express permission of Materialize, Inc.

use differential_dataflow::input::Input;
use differential_dataflow::lattice::Lattice;
use differential_dataflow::operators::arrange::arrangement::ArrangeByKey;
use differential_dataflow::operators::arrange::ArrangeBySelf;
use differential_dataflow::operators::join::JoinCore;
use differential_dataflow::{AsCollection, Collection};
use std::cell::Cell;
use std::collections::{HashMap, HashSet};
use std::rc::Rc;
use timely::communication::Allocate;
use timely::dataflow::operators::input::Input as TimelyInput;
use timely::dataflow::InputHandle;
use timely::dataflow::Scope;
use timely::progress::timestamp::Refines;
use timely::worker::Worker as TimelyWorker;

use super::sink;
use super::source;
use super::trace::TraceManager;
use super::types::*;
use crate::clock::Timestamp;
use crate::dataflow::context::{ArrangementFlavor, Context};
use crate::dataflow::types::RelationExpr;
use crate::repr::{ColumnType, Datum, RelationType, ScalarType};

pub fn add_builtin_dataflows<A: Allocate>(
    manager: &mut TraceManager,
    worker: &mut TimelyWorker<A>,
) {
    let dual_table_data = if worker.index() == 0 {
        vec![vec![Datum::String("X".into())]]
    } else {
        vec![]
    };
    worker.dataflow(|scope| {
        let (_, collection) = scope.new_collection_from(dual_table_data);
        let arrangement = collection.arrange_by_self();
        let on_delete = Box::new(|| ());
        manager.set_trace(
            &RelationExpr::Get {
                name: "dual".into(),
                typ: RelationType {
                    column_types: vec![ColumnType {
                        name: Some("x".into()),
                        nullable: false,
                        scalar_type: ScalarType::String,
                    }],
                },
            },
            arrangement.trace,
            on_delete,
        );
    })
}

pub fn build_dataflow<A: Allocate>(
    dataflow: &Dataflow,
    manager: &mut TraceManager,
    worker: &mut TimelyWorker<A>,
    // clock: &Clock,
    // insert_mux: &source::InsertMux,
    inputs: &mut HashMap<String, InputHandle<Timestamp, (Vec<Datum>, Timestamp, isize)>>,
) {
    let worker_timer = worker.timer();
    let worker_index = worker.index();

    worker.dataflow::<Timestamp, _, _>(|scope| match dataflow {
        Dataflow::Source(src) => {
            let done = Rc::new(Cell::new(false));
            let relation_expr = match &src.connector {
                SourceConnector::Kafka(c) => {
                    source::kafka(scope, &src.name, &c, done.clone(), worker_timer)
                }
                SourceConnector::Local(_) => {
                    let (handle, stream) = scope.new_input();
                    if worker_index == 0 {
                        // Only insert if we're worker 0, to avoid duplicating
                        // the insert.
                        inputs.insert(src.name.clone(), handle);
                    }
                    stream
                }
            };
            let arrangement = relation_expr.as_collection().arrange_by_self();
            let on_delete = Box::new(move || done.set(true));
            manager.set_trace(
                &RelationExpr::Get {
                    name: src.name.clone(),
                    typ: src.typ.clone(),
                },
                arrangement.trace,
                on_delete,
            );
        }
        Dataflow::Sink(sink) => {
            let done = Rc::new(Cell::new(false));
            let (arrangement, _) = manager
                .get_trace(&RelationExpr::Get {
                    name: sink.from.0.clone(),
                    typ: sink.from.1.clone(),
                })
                .unwrap_or_else(|| panic!(format!("unable to find dataflow {:?}", sink.from)))
                .import_core(scope, &format!("Import({:?})", sink.from));
            match &sink.connector {
                SinkConnector::Kafka(c) => {
                    sink::kafka(&arrangement.stream, &sink.name, c, done, worker_timer)
                }
            }
        }
        Dataflow::View(view) => {
            let mut buttons = Vec::new();
            let mut context = Context::new();
            view.relation_expr.visit(|e| {
                if let RelationExpr::Get { name, typ: _ } = e {
                    if let Some(mut trace) = manager.get_trace(e) {
                        // TODO(frankmcsherry) do the thing
                        let (arranged, button) = trace.import_core(scope, name);
                        context
                            .collections
                            .insert(e.clone(), arranged.as_collection(|k, _| k.clone()));
                        buttons.push(button);
                    }
                }
            });

            // Push predicates down a few times.
            let mut view = view.clone();

            use crate::dataflow::transform;
            let transforms: Vec<Box<dyn transform::Transform>> = vec![
                Box::new(transform::fusion::join::Join),
                Box::new(transform::PredicatePushdown),
                Box::new(transform::fusion::filter::Filter),
                Box::new(transform::join_order::JoinOrder),
                Box::new(transform::reduction::FoldConstants),
                // Box::new(transform::aggregation::FractureReduce),
            ];
            for transform in transforms.iter() {
                transform.transform(&mut view.relation_expr, &view.typ);
            }

            let arrangement = build_relation_expr(
                view.relation_expr.clone(),
                scope,
                &mut context,
                worker_index,
            )
            .arrange_by_self();
            manager.set_trace(
                &RelationExpr::Get {
                    name: view.name.clone(),
                    typ: view.typ.clone(),
                },
                arrangement.trace,
                Box::new(move || {
                    for mut button in buttons.drain(..) {
                        button.press();
                    }
                }),
            );
        }
    })
}

pub fn build_relation_expr<G>(
    relation_expr: RelationExpr,
    scope: &mut G,
    context: &mut Context<G, RelationExpr, Datum, crate::clock::Timestamp>,
    worker_index: usize,
) -> Collection<G, Vec<Datum>, isize>
where
    G: Scope,
    G::Timestamp: Lattice + Refines<crate::clock::Timestamp>,
    // S: BuildHasher + Clone,
{
    if context.collection(&relation_expr).is_none() {
        let collection = match relation_expr.clone() {
            RelationExpr::Constant { rows, .. } => {
                use differential_dataflow::collection::AsCollection;
                use timely::dataflow::operators::{Map, ToStream};
                let rows = if worker_index == 0 { rows } else { vec![] };
                rows.to_stream(scope)
                    .map(|x| (x, Default::default(), 1))
                    .as_collection()
            }
            RelationExpr::Get { name, typ: _ } => {
                // TODO: something more tasteful.
                // perhaps load an empty collection, warn?
                panic!("Collection {} not pre-loaded", name);
            }
            RelationExpr::Let { name, value, body } => {
                let typ = value.typ();
                let bind = RelationExpr::Get { name, typ };
                if context.collection(&bind).is_some() {
                    panic!("Inappropriate to re-bind name: {:?}", bind);
                } else {
                    let value = build_relation_expr(*value, scope, context, worker_index);
                    context.collections.insert(bind.clone(), value);
                    build_relation_expr(*body, scope, context, worker_index)
                }
            }
            RelationExpr::Project { input, outputs } => {
                let input = build_relation_expr(*input, scope, context, worker_index);
                input.map(move |tuple| outputs.iter().map(|i| tuple[*i].clone()).collect())
            }
            RelationExpr::Map { input, scalars } => {
                let input = build_relation_expr(*input, scope, context, worker_index);
                input.map(move |mut tuple| {
                    let len = tuple.len();
                    for s in scalars.iter() {
                        let to_push = s.0.eval(&tuple[..len]);
                        tuple.push(to_push);
                    }
                    tuple
                })
            }
            RelationExpr::Filter { input, predicates } => {
                let input = build_relation_expr(*input, scope, context, worker_index);
                input.filter(move |x| {
                    predicates.iter().all(|predicate| match predicate.eval(x) {
                        Datum::True => true,
                        Datum::False | Datum::Null => false,
                        _ => unreachable!(),
                    })
                })
            }
            RelationExpr::Join { inputs, variables } => {
                // For the moment, assert that each relation participates at most
                // once in each equivalence class. If not, we should be able to
                // push a filter upwards, and if we can't do that it means a bit
                // more filter logic in this operator which doesn't exist yet.
                assert!(variables.iter().all(|h| {
                    let len = h.len();
                    let mut list = h.iter().map(|(i, _)| i).collect::<Vec<_>>();
                    list.sort();
                    list.dedup();
                    len == list.len()
                }));

                let arities = inputs.iter().map(|i| i.arity()).collect::<Vec<_>>();

                // The relation_expr is to implement join as a `fold` over `inputs`.
                let mut input_iter = inputs.into_iter().enumerate();
                if let Some((index, input)) = input_iter.next() {
                    let mut joined = build_relation_expr(input, scope, context, worker_index);

                    // Maintain sources of each in-progress column.
                    let mut columns = (0..arities[index]).map(|c| (index, c)).collect::<Vec<_>>();

                    // The intent is to maintain `joined` as the full cross
                    // product of all input relations so far, subject to all
                    // of the equality constraints in `variables`. This means
                    for (index, input) in input_iter {
                        // Determine keys. there is at most one key for each
                        // equivalence class, and an equivalence class is only
                        // engaged if it contains both a new and an old column.
                        // If the class contains *more than one* new column we
                        // may need to put a `filter` in, or perhaps await a
                        // later join (and ensure that one exists).

                        let mut old_keys = Vec::new();
                        let mut new_keys = Vec::new();

                        for sets in variables.iter() {
                            let new_pos = sets
                                .iter()
                                .filter(|(i, _)| i == &index)
                                .map(|(_, c)| *c)
                                .next();
                            let old_pos = columns.iter().position(|i| sets.contains(i));

                            // If we have both a new and an old column in the constraint ...
                            if let (Some(new_pos), Some(old_pos)) = (new_pos, old_pos) {
                                old_keys.push(old_pos);
                                new_keys.push(new_pos);
                            }
                        }

                        let old_keyed = joined
                            .map(move |tuple| {
                                (
                                    old_keys
                                        .iter()
                                        .map(|i| tuple[*i].clone())
                                        .collect::<Vec<_>>(),
                                    tuple,
                                )
                            })
                            .arrange_by_key();

                        // TODO: easier idioms for detecting, re-using, and stashing.
                        if context.arrangement(&input, &new_keys[..]).is_none() {
                            let built =
                                build_relation_expr(input.clone(), scope, context, worker_index);
                            let new_keys2 = new_keys.clone();
                            let new_keyed = built
                                .map(move |tuple| {
                                    (
                                        new_keys2
                                            .iter()
                                            .map(|i| tuple[*i].clone())
                                            .collect::<Vec<_>>(),
                                        tuple,
                                    )
                                })
                                .arrange_by_key();
                            context.set_local(input.clone(), &new_keys[..], new_keyed);
                        }

                        joined = match context.arrangement(&input, &new_keys[..]) {
                            Some(ArrangementFlavor::Local(local)) => {
                                old_keyed.join_core(&local, |_keys, old, new| {
                                    Some(old.iter().chain(new).cloned().collect::<Vec<_>>())
                                })
                            }
                            Some(ArrangementFlavor::Trace(trace)) => {
                                old_keyed.join_core(&trace, |_keys, old, new| {
                                    Some(old.iter().chain(new).cloned().collect::<Vec<_>>())
                                })
                            }
                            None => {
                                panic!("Arrangement alarmingly absent!");
                            }
                        };

                        columns.extend((0..arities[index]).map(|c| (index, c)));
                    }

                    joined
                } else {
                    panic!("Empty join; why?");
                }
            }
            RelationExpr::Reduce {
                input,
                group_key,
                aggregates,
            } => {
                use differential_dataflow::operators::reduce::ReduceCore;
                use differential_dataflow::trace::implementations::ord::OrdValSpine;

                let self_clone = relation_expr.clone();
                let keys_clone = group_key.clone();
                let input = build_relation_expr(*input, scope, context, worker_index);

                use crate::dataflow::func::AggregateFunc;

                // Reduce has the ability to lift any Abelian, non-distinct aggregations
                // into the diff field. We also need to maintain the count as well, as we
                // need to distinguish "things that accumulate to zero" from "the absence
                // of things". It also gives us a quick and easy story about `Avg`.

                // We have an additional opportunity to discard any parts of the record
                // that do not contribute to the non-Abelian or distinct aggregations.
                // This is almost surely important to reduce the in-place footprint of
                // these records.

                // Track whether aggregations are Abelian (and so accumulable) or not.
                let mut abelian = Vec::new();
                for (aggregate, _type) in aggregates.iter() {
                    let accumulable =
                    match aggregate.func {
                        AggregateFunc::SumInt32 => !aggregate.distinct,
                        AggregateFunc::SumInt64 => !aggregate.distinct,
                        AggregateFunc::AvgInt32 => !aggregate.distinct,
                        AggregateFunc::AvgInt64 => !aggregate.distinct,
                        AggregateFunc::Count    => !aggregate.distinct,
                        AggregateFunc::CountAll => !aggregate.distinct,
                        _ => false,
                    };

                    abelian.push(accumulable);
                }

                let abelian2 = abelian.clone();
                let aggregates_clone = aggregates.clone();

                // Our first action is to take our input from a collection of `tuple`
                // to one structured as `((keys, vals), time, aggs)`
                let exploded =
                input
                    .map(move |tuple| {

                        let keys =
                        group_key
                            .iter()
                            .map(|i| tuple[*i].clone())
                            .collect::<Vec<_>>();

                        let mut vals = Vec::new();
                        let mut aggs = vec![1isize];

                        for (index, (aggregate, _type)) in aggregates_clone.iter().enumerate() {

                            // Presently, we can accumulate in the difference field only
                            // if the aggregation has a known type and does not require
                            // us to accumulate only distinct elements.
                            //
                            // To enable the optimization where distinctness is required,
                            // consider restructuring the plan to pre-distinct the right
                            // data and then use a non-distinctness-requiring aggregation.

                            let eval = aggregate.expr.eval(&tuple[..]);

                            // Non-Abelian values cannot be accumulated, and just need to
                            // be passed along.
                            if !abelian2[index] {
                                vals.push(eval);
                            }
                            else {
                                // We can promote the content of `eval` into the difference,
                                // but we need to retain the NULL-ness somewhere so that we
                                // can distinguish zero accumulations from those that are
                                // entirely NULLs.

                                // We have already retained the count in the first coordinate,
                                // and would only want to record the unit value here, anyhow.
                                match aggregate.func {
                                    AggregateFunc::CountAll => {
                                        // Nothing beyond the accumulated count is needed.
                                    },
                                    AggregateFunc::Count => {
                                        // Count needs to distinguish nulls from zero.
                                        aggs.push(if eval.is_null() { 0 } else { 1 });
                                    },
                                    _ => {
                                        // Other accumulations need to disentangle the accumulable
                                        // value from its NULL-ness, which is not quite as easily
                                        // accumulated.
                                        let (value, non_null) = match eval {
                                            Datum::Int32(i) => (i as isize, 1),
                                            Datum::Int64(i) => (i as isize, 1),
                                            Datum::Null => (0, 0),
                                            x => panic!("Accumulating non-integer data: {:?}", x),
                                        };
                                        aggs.push(value);
                                        aggs.push(non_null);
                                    }
<<<<<<< HEAD
                                    tgt.push((sum, 1));
                                })
                                .map(|(mut key, sum)| {
                                    key.push(Datum::Int64(sum as i64));
                                    key
                                })
                        }
                        AggregateFunc::CountAll => {
                            data.map(|(key, _val)| key).count().map(|(mut key, sum)| {
                                key.push(Datum::Int64(sum as i64));
                                key
                            })
=======
                                }
                            }
>>>>>>> 4748673b
                        }

                        // A DiffVector holds multiple monoidal accumulations.
                        (keys, vals, differential_dataflow::difference::DiffVector::new(aggs))
                    })
                    .explode(|(keys, vals, aggs)| Some(((keys, vals), aggs)));

                    // We now reduce by `keys`, performing both Abelian and non-Abelian aggregations.
                    let arrangement =
                    exploded
                        .reduce_abelian::<_, OrdValSpine<_, _, _, _>>(
                            move |key, source, target| {
                                // Our output will be [keys; aggregates].
                                let mut result = Vec::with_capacity(key.len() + aggregates.len());
                                result.extend(key.iter().cloned());

                                let mut abelian_pos = 1;        // <- advance past the count
                                let mut non_abelian_pos = 0;

                                let record_count: isize = source.iter().map(|(_,w)| w[0]).sum();

                                for ((agg,_typ),abl) in aggregates.iter().zip(abelian.iter()) {
                                    if *abl {
                                        let value =
                                        match agg.func {
                                            AggregateFunc::SumInt32 => {
                                                let total = source.iter().map(|(_,w)| w[abelian_pos] as i32).sum();
                                                let non_nulls: isize = source.iter().map(|(_,w)| w[abelian_pos+1]).sum();
                                                abelian_pos += 2;
                                                if non_nulls > 0 {
                                                    Datum::Int32(total)
                                                }
                                                else {
                                                    Datum::Null
                                                }
                                            }
                                            AggregateFunc::SumInt64 => {
                                                let total = source.iter().map(|(_,w)| w[abelian_pos] as i64).sum();
                                                let non_nulls: isize = source.iter().map(|(_,w)| w[abelian_pos+1]).sum();
                                                abelian_pos += 2;
                                                if non_nulls > 0 {
                                                    Datum::Int64(total)
                                                }
                                                else {
                                                    Datum::Null
                                                }
                                            }
                                            AggregateFunc::AvgInt32 => {
                                                let total: i32 = source.iter().map(|(_,w)| w[abelian_pos] as i32).sum();
                                                let non_nulls: i32 = source.iter().map(|(_,w)| w[abelian_pos+1] as i32).sum();
                                                abelian_pos += 2;
                                                if non_nulls > 0 {
                                                    Datum::Int32(total / non_nulls)
                                                }
                                                else {
                                                    Datum::Null
                                                }
                                            }
                                            AggregateFunc::AvgInt64 => {
                                                let total: i64 = source.iter().map(|(_,w)| w[abelian_pos] as i64).sum();
                                                let non_nulls: i64 = source.iter().map(|(_,w)| w[abelian_pos+1] as i64).sum();
                                                abelian_pos += 2;
                                                if non_nulls > 0 {
                                                    Datum::Int64(total / non_nulls)
                                                }
                                                else {
                                                    Datum::Null
                                                }
                                            }
                                            AggregateFunc::Count => {
                                                // Does not count NULLs.
                                                let total = source.iter().map(|(_,w)| w[abelian_pos] as i64).sum();
                                                abelian_pos += 1;
                                                Datum::Int64(total)
                                            }
                                            AggregateFunc::CountAll => {
                                                Datum::Int64(record_count as i64)
                                            }
                                            x => panic!("Surprising Abelian aggregation: {:?}", x),
                                        };
                                        result.push(value);
                                    }
                                    else {
                                        if agg.distinct {
                                            let iter = source
                                                .iter()
                                                .flat_map(|(v, w)| {
                                                    if w[0] > 0 {   // <-- really should be true
                                                        Some(v[non_abelian_pos].clone())
                                                    } else {
                                                        None
                                                    }
                                                })
                                                .collect::<HashSet<_>>();
                                            result.push((agg.func.func())(iter));
                                        } else {
                                            let iter = source.iter().flat_map(|(v, w)| {
                                                // let eval = agg.expr.eval(v);
                                                std::iter::repeat(v[non_abelian_pos].clone())
                                                    .take(std::cmp::max(w[0], 0) as usize)
                                            });
                                            result.push((agg.func.func())(iter));
                                        }
                                        non_abelian_pos += 1;
                                    }
                                }
                                target.push((result, 1));
                            },
                        );

                    context.set_local(self_clone, &keys_clone[..], arrangement.clone());
                    arrangement.as_collection(|_key, tuple| tuple.clone())
            }

            RelationExpr::TopK {
                input,
                group_key,
                order_key,
                limit,
            } => {
                use differential_dataflow::operators::reduce::ReduceCore;
                use differential_dataflow::trace::implementations::ord::OrdValSpine;

                let self_clone = relation_expr.clone();
                let group_clone = group_key.clone();
                let order_clone = order_key.clone();
                let input = build_relation_expr(*input, scope, context, worker_index);

                let arrangement = input
                    .map(move |tuple| {
                        (
                            group_clone
                                .iter()
                                .map(|i| tuple[*i].clone())
                                .collect::<Vec<_>>(),
                            (
                                order_clone
                                    .iter()
                                    .map(|i| tuple[*i].clone())
                                    .collect::<Vec<_>>(),
                                tuple,
                            ),
                        )
                    })
                    .reduce_abelian::<_, OrdValSpine<_, _, _, _>>(move |_key, source, target| {
                        let mut output = 0;
                        let mut cursor = 0;
                        while output < limit {
                            if cursor < source.len() {
                                let current = &(source[cursor].0).0;
                                while cursor < source.len() && &(source[cursor].0).0 == current {
                                    if source[0].1 > 0 {
                                        target.push(((source[0].0).1.clone(), source[0].1));
                                        output += source[0].1 as usize;
                                    }
                                }
                                cursor += 1;
                            }
                        }
                    });

                context.set_local(self_clone, &group_key[..], arrangement.clone());
                arrangement.as_collection(|_key, tuple| tuple.clone())
            }

            RelationExpr::OrDefault { input, default } => {
                use differential_dataflow::collection::AsCollection;
                use differential_dataflow::operators::reduce::Threshold;
                use differential_dataflow::operators::Join;
                use timely::dataflow::operators::to_stream::ToStream;

                let input = build_relation_expr(*input, scope, context, worker_index);
                let present = input.map(|_| ()).distinct();
                let value = if worker_index == 0 {
                    vec![(((), default), Default::default(), 1isize)]
                } else {
                    vec![]
                };
                let default = value
                    .to_stream(scope)
                    .as_collection()
                    .antijoin(&present)
                    .map(|((), default)| default);

                input.concat(&default)
            }
            RelationExpr::Negate { input } => {
                let input = build_relation_expr(*input, scope, context, worker_index);
                input.negate()
            }
            RelationExpr::Distinct { input } => {
                // TODO: re-use and publish arrangement here.
                let arity = input.arity();
                let keys = (0..arity).collect::<Vec<_>>();

                // TODO: easier idioms for detecting, re-using, and stashing.
                if context.arrangement(&input, &keys[..]).is_none() {
                    let built = build_relation_expr((*input).clone(), scope, context, worker_index);
                    let keys2 = keys.clone();
                    let keyed = built
                        .map(move |tuple| {
                            (
                                keys2.iter().map(|i| tuple[*i].clone()).collect::<Vec<_>>(),
                                tuple,
                            )
                        })
                        .arrange_by_key();
                    context.set_local((*input).clone(), &keys[..], keyed);
                }

                use differential_dataflow::operators::reduce::ReduceCore;
                use differential_dataflow::trace::implementations::ord::OrdValSpine;

                let arranged = match context.arrangement(&input, &keys[..]) {
                    Some(ArrangementFlavor::Local(local)) => local
                        .reduce_abelian::<_, OrdValSpine<_, _, _, _>>(move |k, _s, t| {
                            t.push((k.to_vec(), 1))
                        }),
                    Some(ArrangementFlavor::Trace(trace)) => trace
                        .reduce_abelian::<_, OrdValSpine<_, _, _, _>>(move |k, _s, t| {
                            t.push((k.to_vec(), 1))
                        }),
                    None => {
                        panic!("Arrangement alarmingly absent!");
                    }
                };

                context.set_local(*input, &keys[..], arranged.clone());
                arranged.as_collection(|_k, v| v.clone())
            }
            RelationExpr::Union { left, right } => {
                let input1 = build_relation_expr(*left, scope, context, worker_index);
                let input2 = build_relation_expr(*right, scope, context, worker_index);
                input1.concat(&input2)
            }
        };

        context
            .collections
            .insert(relation_expr.clone(), collection);
    }

    context
        .collection(&relation_expr)
        .expect("Collection surprisingly absent")
        .clone()
}

impl ScalarExpr {
    pub fn eval(&self, data: &[Datum]) -> Datum {
        match self {
            ScalarExpr::Column(index) => data[*index].clone(),
            ScalarExpr::Literal(datum) => datum.clone(),
            ScalarExpr::CallUnary { func, expr } => {
                let eval = expr.eval(data);
                (func.func())(eval)
            }
            ScalarExpr::CallBinary { func, expr1, expr2 } => {
                let eval1 = expr1.eval(data);
                let eval2 = expr2.eval(data);
                (func.func())(eval1, eval2)
            }
            ScalarExpr::CallVariadic { func, exprs } => {
                let evals = exprs.iter().map(|e| e.eval(data)).collect();
                (func.func())(evals)
            }
            ScalarExpr::If { cond, then, els } => match cond.eval(data) {
                Datum::True => then.eval(data),
                Datum::False | Datum::Null => els.eval(data),
                d => panic!("IF condition evaluated to non-boolean datum {:?}", d),
            },
        }
    }
}<|MERGE_RESOLUTION|>--- conflicted
+++ resolved
@@ -441,23 +441,23 @@
                                         aggs.push(value);
                                         aggs.push(non_null);
                                     }
-<<<<<<< HEAD
-                                    tgt.push((sum, 1));
-                                })
-                                .map(|(mut key, sum)| {
-                                    key.push(Datum::Int64(sum as i64));
-                                    key
-                                })
-                        }
-                        AggregateFunc::CountAll => {
-                            data.map(|(key, _val)| key).count().map(|(mut key, sum)| {
-                                key.push(Datum::Int64(sum as i64));
-                                key
-                            })
-=======
+// <<<<<<< HEAD
+//                                     tgt.push((sum, 1));
+//                                 })
+//                                 .map(|(mut key, sum)| {
+//                                     key.push(Datum::Int64(sum as i64));
+//                                     key
+//                                 })
+//                         }
+//                         AggregateFunc::CountAll => {
+//                             data.map(|(key, _val)| key).count().map(|(mut key, sum)| {
+//                                 key.push(Datum::Int64(sum as i64));
+//                                 key
+//                             })
+// =======
                                 }
                             }
->>>>>>> 4748673b
+// >>>>>>> reduce_tests
                         }
 
                         // A DiffVector holds multiple monoidal accumulations.
